# Changelog

## Unreleased

### Improvements

- instance: use egoscale v3 #722
- security-group: use egoscale v3 #720
<<<<<<< HEAD
- instancepool: update to egoscale v3 #724
=======
- instance-type: use egoscale v3 #726
- template: egoscale v3 #725
- config: Fix incorrect link for IAM keys #728
>>>>>>> 835dd635

## 1.85.2

### Features

- utils: Add hr-zag-1 in the list of zones (egoscale v2) #723

### Improvements

- dns: moving the logic to the corresponding subfolder #715
- config: moving the logic to the corresponding subfolder #715

## 1.85.1

### Features

### Bug fixes

- Fix [Bug]: 1.85.0 exo compute sks kubeconfig prepends config with strange symbols #718

### Improvements

- storage: moving the logic to the corresponding subfolder #713
- deploy-target: move to egoscale v3 #683

## 1.85.0

### Features

- Instance SSH: Add command argument #709
- instance: enable tpm cmd
- instance: secureboot and tpm support on create
- sks: add rotate operators CA cmd
- sks: add rotate CSI credentials cmd
- sks: feature-gates support for cluster update and creation #677

### Bug fixes

- eip show: correctly list associated instances #706

### Improvements

- instance: show migrated to egoscale v3
- instance: moving the logic to the corresponding subfolder #710
- instance-type: moving the logic to the corresponding subfolder #700
- private-networks: moving the logic to the corresponding subfolder #700
- instance-template: moving the logic to the corresponding subfolder #701
- SKS: more related commands are migrated to egoscale v3
- SKS: moving the logic to the corresponding subfolder #697
- dbaas: move all commands to egoscale v3
- deploy_target: moving the logic to the corresponding subfolder #698
- SSH: moving the logic to the corresponding subfolder #698
- EIP: moving the logic to the corresponding subfolder #698
- EIP: move to egoscale v3 #684
- dns: move to egoscale v3 #683
- JSON output: do not escape HTML #682
- IAM org policy and roles: move to egoscale v3 #685
- IAM: moving the logic to the corresponding subfolder #711
- load-balancer: moving the logic to the corresponding subfolder #686
- load-balancer: move to egoscale v3 #687
- anti-affinity-group: moving the logic to the corresponding subfolder #696
- security-group: moving the logic to the corresponding subfolder #702
- instance-pool: moving the logic to the corresponding subfolder #704
- blockstorage: moving the logic to the corresponding subfolder #703
- db-aas: moving the logic to the corresponding subfolder #712

## 1.84.1

### Features

- sks: move cluster creation to egoscale v3 + enable-kube-proxy flag

### Bug fixes

- sks update: fix missing feature gate entry #676

## 1.84.0

### Bug fixes

- fixing bigfile upload stuck issue. #671

### Features

- storage: bucket replication support #668
- dbaas: added valkey
- dbaas: remove redis create
- SKS cluster: display enable kube proxy #675

## 1.83.1

### Improvements

- lint: add golangci-lint action #665

### Bug fixes
- Refactor sos.DownloadFiles & fix file rename #664

## 1.83.0

### Features

- storage: Adding recursive feature to the storage command #653
- Update help for instance protection #658
- dbaas: database management for mysql, pg #661

### Bug fixes

- instance update: fixing no err check after creating client #657
- fix(error): Improve error message on snapshot creation (#655)
- security-group show: fix empty response if an API endpoint is misbehaving #660
- Fix broken zone flag for sks update command #662

## 1.82.0

### Features

- dbaas: added commands for managing service users #654

### Bug fixes

- config: fixing bug sosEndpoint lost after user switch account #652

## 1.81.0

### Features

- Private Network: support for DHCP options (dns-server/ntp-server/router/domain-search) #644

### Improvements

- Private Network: related commands are migrated to egoscale v3
- refactor(iam-api-key): Update IAM API Key manipulation to egoscale v3 #643

### Bug fixes

- Storage: handle errors in batch objects delete action #627
- Instance: Fix instance protection flag update zone context #648
- Anti-affinity group: fix show command to print all the attached instances from different zones #649

## 1.80.0

### Features
- Instance pool: added min-available flag to exo compute #629
- dbaas: external endpoints and external integration commands and sub-commands

## 1.79.1

### Improvements
- dbaas: added commands for getting and updating datadog integration settings #635
- go.mk: upgrade to v2.0.3 #632

### Bug fixes

- Fix creation and update of blockstorage volumes/snapshots in non-default zones

## 1.79.0

### Features

- instance: add a protection flag to exo compute #608

### Improvements

- DBaaS: external endpoints and integrations commands #631
- go.mk: update to v2.0.2 #630

### Bug Fixes

-  Fix list of dependencies for archlinux builds #628

## 1.78.6

### Bug Fixes

- Set API timeout from ENV when credentials are specified in ENV #625

### Changes

- Remove IAM access-key commands #626

## 1.78.5

### Improvements

- dbaas: use dedicated reveal-password endpoint to fetch password and build URI #618
- Instance Create: Migrate to egoscale v3 and add multiple sshkeys #620
- Reword quota description for blockstorage quotas (#622)

## 1.78.4

### Improvements

- Compute Instance delete: Remove multiple entities by their IDs/Names #619

### Bug Fixes

- output template: use text/template #617

### Improvements

- egoscale/v3: use separate module v3.1.0 #621

## 1.78.3

### Improvements

- go.mk: lint with staticcheck #606
- Update deprecated goreleaser directives #607
- sks nodepool: show instance family #615
- Update exo x #616

### Bug Fixes

- dbaas opensearch: remove top-level max-index-count flag #611
- Fix instance/ipool key naming in json output #612

## 1.78.2

### Bug Fixes
- security-group: show instances from all zones #605

## 1.78.1

### Bug Fixes
- SKS: Fix nodepool taints format parsing #600

## 1.78.0

### Features
- blockstorage: implement updating volume and snapshot labels and names #601

## 1.77.2

### Improvements
- Block Storage: Show all quotas #591
- config: remind user that no default account was set #593

### Bug Fixes
- Block Storage: Fix volume show with snapshot #589
- storage presign: fix panic when parsing arg[0] #590
- dbaas migration show: fix panic #597
- sks: enable CSI addon on existing clusters #596

## 1.77.1

### Features
- SKS nodepool: allow specifying kubelet image gc parameters on creation #586

### Improvements
- Egoscale v3: Fix the exoscale trace output #587

### Deprecations
- Config: Remove unused field on config reload #585

## 1.77.0

### Features
- compute: Add Block Storage #574
- sks: flag for CSI addon #572

### Improvements
- Instance reset password: remove wrong "rm" alias #583

### Deprecations

- Removed Windows ARM targets from prebuilt binaries #582

## 1.76.2

### Features
- limits: get block storage volume limit #577

### Improvements
- x: make `exo api` an alias to `exo x` #579
- Update `iam org-policy reset` confirmation text #568
- Update `README.md` with MacOS installation instructions #571

## 1.76.1

### Improvements
- go.mk: use as a plain repo instead of a submodule #575

## 1.76.0

### Bug Fixes
- SOS download: output warning when no objects exist at prefix #563
- Fix the bug in `iam role create` description that made it required #569
- Fix creating role with empty policy #569

### Features
- Updated 'exo x' list-block-storage-volumes #562
- completion: Adding fish support

### Improvements
- Update `exo iam role create` pro tip #55
- `exo iam org-policy`  `replace` command renamed to `update` where `replace` is now alias #569

## 1.75.0

### Features

- iam: implement Org Policy management commands #553
- iam: implement Role management commands #558
- iam: implement API Key management commands #560

## 1.74.5

### Improvements

- README: document installation from AUR #557
- install-script: install rpms from SOS repo #556
- Updated `exo x` for blockstorage #559

## 1.74.4

### Improvements

- publish releases as rpm packages on SOS #555

## 1.74.3

### Improvements

- install script: install from SOS apt repo if possible #551

### Bug Fixes

- Allow executing commands when dbaas JSON schema cannot be loaded #554

## 1.74.2

- update go.mk

## 1.74.1

### Improvements

- release workflow: publish deb packages to SOS #544
- aur releases: skip pgp check #547

## 1.74.0

- publish cli releases as scoop packages #546
- install script: verify signatures before installation #540
- release: adapt AUR release script for signed packages #541
- Updated `exo x` #542

## 1.73.0

### Features

- compute instance: implement reset-password command #536
- Updated `exo x` #539

### Improvements

- release: create source tarball and sign all artifacts #538

## 1.72.2

### Improvements

- sks show: display whether auto-upgrade is enabled #534

### Bug Fixes

- config add: fix adding new config (#537)

## 1.72.1

### Deprecations

- Remove all the deprecated commands (#526) (Deprecated since v0.51.0)

### Bug fixes

- compute: instance reset default template now falling back to current instance template (#528)
- compute: remmove uri and tlssni fields when nlb service healthcheck is "tcp"
- cmd: fix panic if inexistent config file is given (#530)

### Improvements

- release: automate AUR releases for Arch Linux (#531)

## 1.72.0

### Changes

- remove **runstatus** commands
- **status** command shows new status page

## 1.71.2

### Bug Fixes

- Fixed panic in in dbaas type show when authorized is nil (#524)

### Improvements

- Updated alpine version in Dockerfile (#523)

## 1.71.1

### Improvements

- create release GH Action workflow (#522)

## 1.71.0

### Features

- sos: add flags for filtering by version number and ID (#521)
- storage list: allow listing versions of objects (#518)

### Improvements

- Don't fetch account info when adding new account (#520)

## 1.70.0

### Features

- compute instance show: display deploy-target (#512)
- dbaas show grafana: show additional data (#507)
- storage: commands to enable, suspend and get the status of the object versioning setting (#509)
- Script to install the latest version on Debian and Red Hat-based distros

### Improvements

- standardize CI with other Go repos (#506)
- New "Exoternal Contributions" section in README.md with first addition: GitHub Action!
- Update MacOS compiled unified binary name to be inline with others (#517)

### Bug Fixes

- compute instance ssh: don't try to connect to private instances (#514)
- dbaas update: ignore regex checks in Database Settings data (#515)

## 1.69.0

### Features

 - dbaas: add grafana (#503)

## 1.68.0

### Features

 - storage: add support for setting the object ownership(#498)
 - integrations: fig completion (#475)
 - zones: add at-vie-2 to the list of zones (#501)

### Bug Fixes

 - compute instance snapshot: remove hardcoded timeout and bump default timeout to 20 minutes (#493)
 - compute instance list: fix data races (#497)

## 1.67.0

### Features

- `exo compute instance reveal-password`: new command that prints the password of a Compute instance (#494)
- `exo compute security-group list`: added flag `--visibility` to chose between private and public security groups (#494)
- `exo compute security-group rule add`: support creating rules referencing public groups (#495)
- Updated `exo x`

## 1.66.0

### Features

- `exo compute elastic-ip show <elastic ip>`: show names of instances attached to EIP (#490)

## 1.65.0

### Features

- `exo dbaas migration stop`: new command to stop database migration (#487)
- `exo compute security-group`: show instances in security group (#489)
- `exo compute sks nodepool`: show addons (#488)

## 1.64.0

### Features

- SKS nodepool: add `storage-lvm` addon (#486)
- Instance Pool: Deprecates `--template-filter` in favor of `--template-visibility` (#485)
- Updated `exo x`

### Bug Fixes

- Don't panic on nil pointer in dbaas opensearch commands (#484)
- Improve search template by name (#485)

## 1.63.0

### Features

-  `compute private instance support`: new `--private-instance` flag (#483)

## 1.62.0

### Features

- `compute instance update`, `compute elastic-ip update`: add support for Reverse DNS using `--reverse-dns` flag (#482)

## 1.61.0

### Features

- `storage list`: using delimiter to speed up listing of objects (#479)
- New configuration parameter (`clientTimeout`) to set API timeout (#478)
- Updated `dbaas show` for ACL API changes (#480)
- Updated `exo x`

## 1.60.0

### Features

- `config`: allow specifying a default output format (#476)
- Update 'Not Found' error message to include search zone where relevant (#472)
- Updated `exo x`

## 1.59.3

### Bug Fixes

- Fix panic in nlb show if a NLB doesn't have an IP yet (#473)
- Remove SOS certs that were shipped as a workaround with Windows releases (#470)

## 1.59.1

### Bug Fixes

- Fix panic in nlb list if a NLB doesn't have an IP yet (#468)

## 1.59.0

### Features

- `exo compute elastic-ip`: added IPv6 support.
- `exo x`: update commands.

### Bug Fixes

- `exo dbaas show opensearch`: fixed panic on nil value in response.
- `exo compute instance list`: fixed panic when instance has no IP.

## 1.58.0

### Features

- New `exo dbaas` type: OpenSearch.
- Default instance template updated: Linux Ubuntu 22.04 LTS.
- `exo dns`: now uses exoscale v2 API.
- `exo sks`: new CA option `control-plane`.

## 1.57.0

### Features

- `exo compute instance-template register`: add `--build`, `--version` and `--maintainer` to set template metadata.
- `exo dbaas logs --help`: explain how to use `--offset`.

## 1.56.0

### Features

- `exo compute sks create`: add `--cni` to specify the CNI plugin to deploy (conflicts with `--no-cni`, default to 'calico').
- `exo compute instance-template register`: add `--timeout` to configure registration timeout (default to 1h).

## 1.55.0

### Features

- `exo dbaas type show`: add `--backup-config` to print backup configuration for service type and plan.

### Bug Fixes

- Fix request signature bug with unsafe characters in the URL path.

## 1.54.0

### Features

- `exo compute instance create`, `exo compute instance-pool create`: remove default Cloud-Init compression on Instance creation, add `--cloud-init-compress` to compress the Instance Cloud-Init user-data.

## 1.53.0

### Features

- `exo dbaas create`, `exo dbaas update`: add dbaas migration configuration, add `--mysql-binlog-retention-period` to configure binlog entries retention.

### Bug Fixes

- `exo dbaas create`: fix panic when using `--maintenance-dow` and `--maintenance-time`.
- `exo * list`: fix race condition in most list commands.

## 1.52.1

### Bug Fixes

- `exo compute instance-template register` with `--from-snapshot`: now handle correctly '--disable-password', '--disable-ssh-key', and '--username' flags.

### Changes

- Now built with go 1.17

## 1.52.0

### Features

- `exo x`: bump commands
- `exo compute sks nodepool add`: add `linbit` flag to allow a non-standard partitioning scheme on nodes

## 1.51.2

### Bug Fixes

- Fix panic while rendering the table output of some commands (#439)

## 1.51.0

### Features

- `exo compute sks deprecated-resources`: list deprecated resources that will be removed in a future version of Kubernetes

### Changes

- `exo compute sks upgrade`: now warns about deprecated resources if target version doesn't support them anymore.

## 1.50.0

### Features

- `exo dbaas migration status`: get the status of a dbaas migration


## 1.49.3

### Bug Fixes

- `exo compute`: fix to use defaultTemplate from current account

- `exo storage`: fix empty object upload and download

## 1.49.2

- `exo dbaas`: fix a crash in the `show` command


## 1.49.1

### Bug Fixes

- `exo compute instance-template register`: fix `--from-snapshot` flag


## 1.49.0

### Changes

- `exo compute sks create`: flag `--oidc-required-claim` value type is now string *stringToString* instead of *string*


## 1.48.2

### Bug Fixes

- `exo dbaas`: fix a crash in the `logs` command


## 1.48.1

### Bug Fixes

- `exo compute sks`: fix a crash in the `create` command


## 1.48.0

### Changes

- `exo iam apikey *` commands are now deprecated, replaced by `exo iam access-key *`

### Features

- New `exo iam access-key *` commands
- New `exo dbaas metrics` command
- New `exo dbaas metrics` command


## 1.47.2

### Bug Fixes

- `exo dbaas show`: fix a crash with `pg`-type services
- `exo limits`: add missing entry for NLBs


## 1.47.1

### Bug Fixes

- Fix a bug crashing deprecated commands
- Improve formatting of the "Available Versions" column for the `exo dbaas type list` command output


## 1.47.0

### Changes

- `exo dbaas type update (list|show)` commands output: the `LatestVersion` label has been replaced by `AvailableVersions`

### Features

- `exo compute sks create`: add support for OpenID Connect configuration via `--oidc-*` flags
- `exo compute security-group delete`: add `--delete-rules|-r` flag


## 1.46.0

### Changes

- `exo dbaas (create|update) --help`: all type-specific `--<TYPE>-*` flag help descriptions have been moved to `--help-<TYPE>`
- `exo dbaas type show`: plans are not displayed by default, use the `--plans` flag to display a detailed list of plans supported by type (#405)

### Features

- `exo compute instance-type list`: new flag `--verbose|-v` to display more details (# CPUs, memory) (#407)
- `exo dbaas create mysql`: add `--mysql-recovery-backup-time` flag
- `exo dbaas create pg`: add `--pg-recovery-backup-time` flag
- `exo dbaas create redis`: add `--redis-recovery-backup-name` flag
- `exo dbaas show`: output service software version (#402)

### Bug Fixes

- `exo dbaas show`: add missing version for types `mysql`/`pg` (#406)
- `exo dbaas (create|update)`: improve maintenance-related flags handling (#404)


## 1.45.2

### Bug Fixes

- `exo compute instance create`: fixed a bug causing the CLI to crash when the `--private-network` flag is specified (#401)


## 1.45.1

### Bug Fixes

- `exo compute instance-template register`: fixed a bug preventing the use of the command without passing `--disable-(password|ssh-key)` flags (#399)


## 1.45.0

### Features

- New `exo dbaas` commands (#395)
- `exo compute sks`: add support for taints to Nodepools (#390)
- `exo compute instance start`: add new flag `--rescue-mode` (#389)
- `exo compute instance-template show`: output zone

### Bug Fixes

- `exo storage upload`: fix large file upload bug (#397)
- `exo compute instance`: raise operation timeout to 10mn (#391)


## 1.44.0

### Features

- New `exo compute instance snapshot revert` command


## 1.43.0

### Changes

- Commands `exo compute instance-pool (create|update)` flags `--keypair`/`--privnet` are now deprecated, replaced by `--ssh-key`/`--private-network`

### Features

- New `exo compute instance snapshot export` command


## 1.42.0

### Changes

- Command `exo compute instance-pool show` output template label `.ServiceOffering` has been renamed `.InstanceType`
- Commands `exo compute instance-pool (create|update)` flags `--disk`/`--service-offering` are now deprecated, replaced by `--disk-size`/`--instance-type`


## 1.41.1

### Bug Fixes

- Fix `exo compute instance private-network update-ip` command


## 1.41.0

### Changes

- All Compute-related commands have been relocated to the `exo compute`
  sub-section. Original top-level commands (e.g. `exo vm`, `exo firewall`, `exo
  privnet`...) are now deprecated, and will be removed in a future release.

### Features

- New `exo compute security-group` commands
- New `exo compute sks upgrade-service-level` command

### Bug Fixes

- Fix Bash shell completion destination file path


## 1.40.5

### Changes

- `exo lab db show`: change `.Users` output label format


## 1.40.4

### Changes

- Update experimental `exo lab db` commands


## 1.40.3

### Bug Fixes

- Fix `exo compute instance-template list` command ignoring the `--zone` flag


## 1.40.2

### Bug Fixes

- Report missing Compute instance snapshots size in `exo compute instance snapshot show` command


## 1.40.1

### Bug Fixes

- Fix the asynchronous operation spinner to output to *stderr* intead of *stdout*


## 1.40.0

### Features

- New `exo compute instance snapshot` commands


## 1.39.0

### Features

- New `exo compute instance (resize-disk|reset|scale)` commands
- New `exo compute ssh-key` commands
- `exo compute instance create` now creates a single-use SSH key by default if none specified (similar to `exo vm create`)

### Changes

- `exo vm deploytarget` commands have been relocated to `exo compute deploy-target`


## 1.38.0

### Features

- `exo sks create`: add `--nodepool-private-network` flag

### Bug Fix

- `exo compute instance create`: fix private networks attachment


## 1.37.0

### Features

- Add `exo compute instance-template` commands
- Add `exo compute instance-type` commands
- `exo sks nodepool`: add support for Private Networks


## 1.36.0

### Features

- `exo vm`: add support for reverse DNS management


## 1.35.1

### Changes

- `exo vm`: remove deprecation warning


## 1.35.0

### Features

- `exo compute instance`: add `private-network` commands
- `exo compute instance`: add `security-group` commands
- `exo compute instance`: add `reboot` command
- `exo compute instance`: add `ssh`/`scp` commands


## 1.34.0

### Features

- sks: add support for labels/auto-upgrade

### Bug Fixes

- Add missing IP address in `exo compute instance show` command output


## 1.33.0

### Features

- Add new `exo compute instance` commands

### Changes

- Removed deprecated `exo api` command
- Deprecated `exo vm` commands


## 1.32.2

### Bug Fixes

- Fix crash during `exo lab db types list|show`
- Fix Zsh completion file installation path


## 1.32.1

### Bug Fixes

- `exo lab db update`: fix `--termination-protection` flag handling when set to `false`


## 1.32.0

### Features

- New commands `exo lab db`

### Bug Fixes

- Fix output annotations for `exo deploytarget list` command
- Fix `exo sks create` command description

### Changes

- The `exo lab kube` commands have been removed


## 1.31.0

### Features

- Add autocompletion generation for more shells
- `exo nlb`: add support for labels

## Bug Fixes

- `exo limits`: add missing organization resource limits
- `exo storage upload`: detect content type before file upload
- `exo firewall`: support Security Group rules with ICMP code/type -1

## Changes

- `exo nlb service add`: the flag `--instance-pool-id` has been replaced by `--instance-pool` accepting either a name or ID


## 1.30.0

### Features

- `exo sks`: add support for Instance Prefix/Deploy Target to Nodepools

### Bug Fixes

- `exo instancepool`: fix a bug in the "evict" command


## 1.29.0

### Features

- `exo vm deploytarget`: add support for Deploy Target resources
- `exo instancepool`: add support for Elastic IPs, Deploy Targets and Instance Prefix
- `exo instancepool`: add `evict` command

### Changes

- `exo sks nodepool scale`: ask for confirmation (can be overridden via the `-f, --force` flag)
- `exo eip list`: remove instances list from the output (information available via `exo eip show`)


## 1.28.0

### Improvements

- `exo storage show`: display object URL (#333)
- `exo sks create`: deploy K8s Metrics Server add-on by default (#331)


## 1.27.2

### Bug Fixes

- `exo vm create`: invalid API request signature caused by cloud-init userdata (#330)
- Various `exo storage` bug fixes (#326)


## 1.27.1

### Bug Fixes

- Various `exo storage` bug fixes (#326)


## 1.27.0

### New

- `exo storage` commands (#319)

### Changes

- The `exo sos` commands are now deprecated and replaced by `exo storage` commands


## 1.26.0

### Bug Fixes

- Raise the timeout value for the `exo sks *` commands

### Improvements

- `exo sks kubeconfig`: add support for exec credential mode (#323)


## 1.25.0

### Features

- `exo sks`: add `authority-cert` command
- `exo sks`: add `rotate-ccm-credentials` command
- `exo sks nodepool`: add `list` command (#314)

### Bug Fixes

- Manpages are now rendered correctly

### Improvements

- `exo sks nodepool`: support Nodepools Security Groups/Anti-Affinity Groups updating

### Changes

- `exo sks kubeconfig`: use group `system:masters` by default if no groups are specified
- `exo sks create`: flag `--version` now defaults to `latest` (latest available version returned by `exo sks versions`)


## 1.24.0

### Features

- `exo sks nodepool`: add Anti-Affinity Groups support

### Improvements

- `exo sks nodepool`: prompt for confirmation before evict

### Bug Fixes

- `exo instancepool delete`: prevent deletion if still referenced (#310)
- `exo sks evict`: fix arguments parsing issue (#312)

### Changes

- Drop support for CloudStack configuration (#311)
- `exo sks create`: set default version to 1.20.2


## 1.23.0

### Features

- New command `exo sks versions`
- New command `exo sks upgrade`
- New command `exo sks nodepool evict`

### Improvements

- `exo vm firewall` commands now update the Security Group memberships without requiring stopping the Compute instance (#308)


## 1.22.2

### Improvements

- `exo sos upload`: always send content md5 (#304)


## 1.22.1

### Bug Fixes

- `exo eip`: fixed "Healthcheck TLS Skip Verify" property reset to `false` after update operation


## 1.22.0

### New

- Add support for SKS resources management (#299)
- Add support for Anti-Affinity Groups to Instance Pools (#302)

### Bug Fixes

- `exo limits`: incorrect custom templates reporting (#300)


## 1.21.0

### Improvements

- `exo vm create` now supports the global `-O|--output-format` flag (#297)

### Changes

- Switched default API endpoint to `https://api.exoscale.com/v1`


## 1.20.2

### Changes

- Command custom `--output text` mode doesn't add a trailing empty line anymore, since in a pipe usage this can generate bogus empty entries in line-based processing.


## 1.20.1

### Bug Fixes

- sos: fix endpoint construction (#295)


## 1.20.0

### New

* `exo lab coi` command (#292)

### Improvements

* Improved `exo sos list` command performance with large buckets (#293)


## 1.19.0

### New

* `exo sos acl add`: support for recursive ACL addition (#290)


## 1.18.0

### New

* `exo nlb`: support for HTTP health checking (#284)

### Bug Fixes

* sos: fix bucket location inferring logic (#285)


## 1.17.0

### New

* `exo instancepool`: support for disk size updating (#282)
* `exo instancepool`: support for IPv6 activation
* `exo eip`: support for HTTP health checking

### Changes

* Operations progress info/messages is now output to `stderr` (#280)


## 1.16.1

### Bug Fixes

* `vm template list`: don't de-dup custom templates (#277)

### Changes

* `privnet show` command now reports the Private Network description in output
* `vm template list` command now reports the full creation date in output
* Instead of returning an error when multiple templates match a same name, the CLI now uses the most recent template (#278)


## 1.16.0

### New

* `exo vm *`/`exo ssh` commands now support instance names shell autocompletion (Bash only) (#273)

### Changes

* `exo vm snapshot show`: `Instance` field has been replaced by 2 fields `Instance Name`/`Instance ID`, and 2 new fields `Template Name`/`Template ID` have been added (#274)


## 1.15.0

### New

* `exo vm template register`: new flag `--from-snapshot` allowing registration of a custom template directly from a Compute instance snapshot (#268)

### Bug Fixes

* `exo lab kube create`: bumped outdated software versions

### Changes

* The `exo vm template register` command now expects the template name to be specified as positional argument instead of `--name` flag.


## 1.14.0

### New

* `exo scp` command (#267)
* `exo vm template register`: new flag `--boot-mode` to register UEFI-based custom templates (#266)

### Changes

* The `--description` flag is now optional in `exo vm template register`
* `exo nlb show`: JSON output `services` key is now lowercase


## 1.13.3

### Bug Fixes

* Fixed `exo ssh` command that didn't detect SSH private key file properly (#264)

### Changes

* `exo nlb` commands now accept a resource name as well as an ID (#265)


## 1.13.2

### Bug Fixes

* Fixed subcommand config settings leaking (#260)
* Fixed unused configuration cache file generation (#261)


## 1.13.1

### Internal

* Updated egoscale library following API V2 changes


## 1.13.0

### New

* Add support for Network Load Balancer resources management (`exo nlb`)
* Command `exo vm snapshot export` can now download exported snapshots with flag `--download` (#249)
* Arbitrary SSH client options can now be passed to the `exo ssh` command with flag `--ssh-options` (#250)
* `exo help environment` displays information about supported environment variables (#253)
* New command `exo vm update` to allow Compute instance properties modification (#255)
* `exo config show` now displays the path to the currently used configuration file (#257)
* Command `exo sos download` can now overwrite the destination file with flag `--force`

### Bug Fixes

* Fixed Snapcraft packaging (#243)
* Fixed client User Agent setting (#248)
* Fixed handling issues with username-less templates (#257)
* Fixed configuration file detection on Windows (#259)

### Changes

* Improved SOS certificates handling on Windows (#244)
* `exo zones` now displays zones sorted alphabetically (#246)
* `exo sos list` now returns the buckets size (#252)
* Commands that require a zone to be specified now default to the current account's default zone setting (#258)


## 1.12.0

### New

* Add [`go.mk`](https://github.com/exoscale/go.mk) support for exo cli (#233)
* Add `exo vm snapshot export` command to export an instant snapshot of a volume (#234)
* Add `exo limits` command to show the safety limits currently enforced on your account (#232)
* Add support to run `exo` binary on arm architecture 32/64 bits (#230)

### Bug Fixes

* Fix account selector in `exo config` (#241)
* Fix panic when `--quiet` flag is used (#236)

### Changes

* The `--output-format|-O` flag is no longer required with the `--output-template` flag (#239)
* Improve `apikey` commands output UX (#231)


## 1.11.0

### New

* Add new `exo vm snapshot show` command to display a Compute instance snapshot details

### Bug Fixes

* Fix configuration file detection issue on Windows
* Fix Calico version error in `exo lab kube` (#225)

### Changes

* Configuration profiles management (`exo config`) has been improved (#221)
* The following commands now support output customization through the global `--output-format|-O` flag:
  * `exo affinitygroup create`
  * `exo privnet create`
  * `exo sshkey create`
  * `exo sshkey upload`
  * `exo vm snapshot create`
  * `exo vm template register`


## 1.10.0

### New

* Add support for resource-level IAM API keys creation (#219)


## 1.9.0

### New

* Add support for `exo iam` as a top-level entity instead of as a lab feature (#214)

### Bug fixes

* Fix bug when you use an API key with sos/* rights only (#217)

### Changes

* Changes the number of requests to minio before returning an error in `exo sos` (#213)
* Improves the output of the `exo iam apikey operations` command (#212)


## 1.8.0

### New

* A new `exo sos show` command has been added to display object storage object properties (#204)
* Add support for `exo instancepool` as a top-level entity instead of as a lab feature (#211)

### Bug fixes

* Fixed Full-Control on object then adding a manual Grant rule. (#194)

### Changes

* Print back the SOS HTTP link when granting a canned `--public-read` or `--public-read-write` ACL (#208)
* `-z` is now available as a shorthand parameter wherever a `--zone` parameter is accepted (#209)


## 1.7.0

### New

* Add new `exo config add` command to configure additional CLI accounts (#202)
* Add new `exo lab iam apikey operations` command to list supported IAM API key operations (#199)

### Bug fixes

* Allow IAM API key revocation by name in addition of by key (#195)
* Improve configuration account creation process when using restricted API keys (#195)

### Changes

* `exo vm show` now displays attached Private Networks (#196)


## 1.6.0

### New

* Add support for Elastic IP descriptions (#191)
* Add support for IAM management preview in `exo lab` (#186)
* Add support for Instance Pools management in `exo lab` (#185)

### Bug fixes

* Fix panic when `$EXOSCALE_ACCOUNT` environment variable is set

### Changes

* `exo` now defaults to `$HOME` to look up configuration directory if `$XDG_CONFIG_HOME` is not set (#193)
* `exo vm create` now sets the service offering to *Medium* by default
* `exo sos create` now checks if user-specified zone exists (#183)
* `exo vm` lifecycle commands (`start`, `stop`...) are now more efficient with multiple instances (#134)
* On Windows, `exo sos` commands now require an external file containing the Exoscale SOS secure certificate chain. Use
  the `exo sos --help` for more information regarding this issue.



## 1.5.1

- Fix network retrieval by name (#175)
- `exo vm serviceoffering`: show the ID (#178)
- `exo zone`: honor command output formatting options (#179)
- `exo vm serviceoffering`: honor command output formatting options (#182)


## 1.5.0

- Add new flag `--recursive` to the `sos delete` command to empty a bucket before deleting it (#172)
- Add "quiet" mode (#171)
- Fix `sos list` command panic if SOS returns bogus entries
- Fix `lab kube create` node instance upgrade stage (#166)
- Fix `affinitygroup delete` command confirmation prompt bug (#169)
- Fix `sos upload` issue with empty files (#173)
- Require protocol to be specified if a port is provided when adding a Security Group rule
- Require a user-data maximum length of 32Kb during instance creation (#168)


## 1.4.1

- Disable logging by default in `sos upload` command (#160)
- Fix bug in `vm template list` command (#161)


## 1.4.0

- Fix SOS upload large file corruption bug (#137)
- Add support for commands output customization (#150)
- Support template-filter in various commands (#151)
- Fix output bug in `network delete` command (#152)
- Display zone in `template (list|show)` commands (#153)
- Set a custom User-Agent (#154)
- Require confirmation for `vm stop`/`vm reboot` commands (#156)
- Update egoscale to 0.18.1


## 1.3.0

- config: add support for client request custom HTTP headers
- vm: add support for *rescue profile* to `vm create`
- Various `exo * show` commands output normalization


## 1.2.0

- Fix content-type sniffing on files < 512 bytes
- Add the registerCustomTemplate call
- exoscale/feat/list-template-filter
- exoscale/feat/deleteTemplate
- template list: add the templateFilter parameter
- templates: add the "exo vm template delete" subcommand
- exoscale/feat/updateIpAddress
- Add the `eip update` command
- exoscale/mcorbin/ch1915/eip-health-check
- eip_create/eip-show: support for healthchecks


## 1.1.4

- kube: calico/docker version
- vm: reset could accept a template parameter
- kube: force to accept the new conf of cloud-init
- api: make attach/detach ISO visible
- Pimp CMDs having this issue (issue #99) (pr #101)
- Allow VM instance security group modification


## 1.1.3

- Fix #117
- makefile: build exoscale/cli:latest


## 1.1.2

- config: panic on empty defaultZone
- fixup! config: improve life of people without config


## 1.1.1

- config: improve life of people without config


## 1.1.0

- Found a misspelling.
- Fix panic with env credentials
- CLI: show VMs in anti-affinity group
- api: highlight the output (stolen from go-cs)
- affinitygroup: enrich show and list
- lab: kube: add flag --version to create subcommand


## 1.0.9

- feature: affinitygroup show
- fix: no panics when the config is made via env variables only


## 1.0.8

- feature: What do now?
- feature: allow multiple EIP deletion
- feature: runstatus show page
- fix: runstatus reflect API changes


## 1.0.7

- feature: spinners instead of fake loading bars
- feature: `api admin listVirtualMachines`
- feature: `sshkey delete --all`
- fix: `firewall ping6` protocol name
- fix: `firewall add --my-ip` to not create the default CIDR
- change: `firewall add` sets a CIDR by default


## 1.0.6

- feature: runstatus
- feature: lab kube


## 1.0.5

- feature: sos recursive upload
- feature: EXOSCALE_TRACE on the sos command
- feature: allow secrets to come from an external source
- feature: use XDG_CONFIG_HOME by default
- feature: dns remove asks for confirmation
- fix: `--my-ip` fix by @falzm


## 1.0.4

- feature snapshot
- feature dns CAA record
- feature privnet `--cidrmask` as an alternative to `--netmask`
- manpage and bash autocompletion in binaries


## 1.0.3

- feature exo status displaying the exoscale platform status
- feature new API call updateVmNicIp call
- feature sos download has a progress bar


## 1.0.2

- feature sos listings `--short`
- fix change the account selection flag to `--use-account`
- fix version command do not require any config file


## 1.0.1

- feature bump egoscale to v0.12.2


## 1.0.0

- initial release<|MERGE_RESOLUTION|>--- conflicted
+++ resolved
@@ -6,13 +6,10 @@
 
 - instance: use egoscale v3 #722
 - security-group: use egoscale v3 #720
-<<<<<<< HEAD
 - instancepool: update to egoscale v3 #724
-=======
 - instance-type: use egoscale v3 #726
 - template: egoscale v3 #725
 - config: Fix incorrect link for IAM keys #728
->>>>>>> 835dd635
 
 ## 1.85.2
 
