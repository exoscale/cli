# Changelog

## UNRELEASED

<<<<<<< HEAD
### Features

- compute instance: implement reset-password command #536
=======
## 1.72.2
>>>>>>> 8783b0f4

### Improvements

- sks show: display whether auto-upgrade is enabled #534

### Bug Fixes

- config add: fix adding new config (#537)

## 1.72.1

### Deprecations

- Remove all the deprecated commands (#526) (Deprecated since v0.51.0)

### Bug fixes

- compute: instance reset default template now falling back to current instance template (#528)
- compute: remmove uri and tlssni fields when nlb service healthcheck is "tcp"
- cmd: fix panic if inexistent config file is given (#530)

### Improvements

- release: automate AUR releases for Arch Linux (#531)

## 1.72.0

### Changes

- remove **runstatus** commands
- **status** command shows new status page

## 1.71.2

### Bug Fixes

- Fixed panic in in dbaas type show when authorized is nil (#524)

### Improvements

- Updated alpine version in Dockerfile (#523)

## 1.71.1

### Improvements

- create release GH Action workflow (#522)

## 1.71.0

### Features

- sos: add flags for filtering by version number and ID (#521)
- storage list: allow listing versions of objects (#518)

### Improvements

- Don't fetch account info when adding new account (#520)

## 1.70.0

### Features

- compute instance show: display deploy-target (#512)
- dbaas show grafana: show additional data (#507)
- storage: commands to enable, suspend and get the status of the object versioning setting (#509)
- Script to install the latest version on Debian and Red Hat-based distros

### Improvements

- standardize CI with other Go repos (#506)
- New "Exoternal Contributions" section in README.md with first addition: GitHub Action!
- Update MacOS compiled unified binary name to be inline with others (#517)

### Bug Fixes

- compute instance ssh: don't try to connect to private instances (#514)
- dbaas update: ignore regex checks in Database Settings data (#515)

## 1.69.0

### Features

 - dbaas: add grafana (#503)

## 1.68.0

### Features

 - storage: add support for setting the object ownership(#498)
 - integrations: fig completion (#475)
 - zones: add at-vie-2 to the list of zones (#501)

### Bug Fixes

 - compute instance snapshot: remove hardcoded timeout and bump default timeout to 20 minutes (#493)
 - compute instance list: fix data races (#497)

## 1.67.0

### Features

- `exo compute instance reveal-password`: new command that prints the password of a Compute instance (#494)
- `exo compute security-group list`: added flag `--visibility` to chose between private and public security groups (#494)
- `exo compute security-group rule add`: support creating rules referencing public groups (#495)
- Updated `exo x`

## 1.66.0

### Features

- `exo compute elastic-ip show <elastic ip>`: show names of instances attached to EIP (#490)

## 1.65.0

### Features

- `exo dbaas migration stop`: new command to stop database migration (#487)
- `exo compute security-group`: show instances in security group (#489)
- `exo compute sks nodepool`: show addons (#488)

## 1.64.0

### Features

- SKS nodepool: add `storage-lvm` addon (#486)
- Instance Pool: Deprecates `--template-filter` in favor of `--template-visibility` (#485)
- Updated `exo x`

### Bug Fixes

- Don't panic on nil pointer in dbaas opensearch commands (#484)
- Improve search template by name (#485)

## 1.63.0

### Features

-  `compute private instance support`: new `--private-instance` flag (#483)

## 1.62.0

### Features

- `compute instance update`, `compute elastic-ip update`: add support for Reverse DNS using `--reverse-dns` flag (#482)

## 1.61.0

### Features

- `storage list`: using delimiter to speed up listing of objects (#479)
- New configuration parameter (`clientTimeout`) to set API timeout (#478)
- Updated `dbaas show` for ACL API changes (#480)
- Updated `exo x`

## 1.60.0

### Features

- `config`: allow specifying a default output format (#476)
- Update 'Not Found' error message to include search zone where relevant (#472)
- Updated `exo x`

## 1.59.3

### Bug Fixes

- Fix panic in nlb show if a NLB doesn't have an IP yet (#473)
- Remove SOS certs that were shipped as a workaround with Windows releases (#470)

## 1.59.1

### Bug Fixes

- Fix panic in nlb list if a NLB doesn't have an IP yet (#468)

## 1.59.0

### Features

- `exo compute elastic-ip`: added IPv6 support.
- `exo x`: update commands.

### Bug Fixes

- `exo dbaas show opensearch`: fixed panic on nil value in response.
- `exo compute instance list`: fixed panic when instance has no IP.

## 1.58.0

### Features

- New `exo dbaas` type: OpenSearch.
- Default instance template updated: Linux Ubuntu 22.04 LTS.
- `exo dns`: now uses exoscale v2 API.
- `exo sks`: new CA option `control-plane`.

## 1.57.0

### Features

- `exo compute instance-template register`: add `--build`, `--version` and `--maintainer` to set template metadata.
- `exo dbaas logs --help`: explain how to use `--offset`.

## 1.56.0

### Features

- `exo compute sks create`: add `--cni` to specify the CNI plugin to deploy (conflicts with `--no-cni`, default to 'calico').
- `exo compute instance-template register`: add `--timeout` to configure registration timeout (default to 1h).

## 1.55.0

### Features

- `exo dbaas type show`: add `--backup-config` to print backup configuration for service type and plan.

### Bug Fixes

- Fix request signature bug with unsafe characters in the URL path.

## 1.54.0

### Features

- `exo compute instance create`, `exo compute instance-pool create`: remove default Cloud-Init compression on Instance creation, add `--cloud-init-compress` to compress the Instance Cloud-Init user-data.

## 1.53.0

### Features

- `exo dbaas create`, `exo dbaas update`: add dbaas migration configuration, add `--mysql-binlog-retention-period` to configure binlog entries retention.

### Bug Fixes

- `exo dbaas create`: fix panic when using `--maintenance-dow` and `--maintenance-time`.
- `exo * list`: fix race condition in most list commands.

## 1.52.1

### Bug Fixes

- `exo compute instance-template register` with `--from-snapshot`: now handle correctly '--disable-password', '--disable-ssh-key', and '--username' flags.

### Changes

- Now built with go 1.17

## 1.52.0

### Features

- `exo x`: bump commands
- `exo compute sks nodepool add`: add `linbit` flag to allow a non-standard partitioning scheme on nodes

## 1.51.2

### Bug Fixes

- Fix panic while rendering the table output of some commands (#439)

## 1.51.0

### Features

- `exo compute sks deprecated-resources`: list deprecated resources that will be removed in a future version of Kubernetes

### Changes

- `exo compute sks upgrade`: now warns about deprecated resources if target version doesn't support them anymore.

## 1.50.0

### Features

- `exo dbaas migration status`: get the status of a dbaas migration


## 1.49.3

### Bug Fixes

- `exo compute`: fix to use defaultTemplate from current account

- `exo storage`: fix empty object upload and download

## 1.49.2

- `exo dbaas`: fix a crash in the `show` command


## 1.49.1

### Bug Fixes

- `exo compute instance-template register`: fix `--from-snapshot` flag


## 1.49.0

### Changes

- `exo compute sks create`: flag `--oidc-required-claim` value type is now string *stringToString* instead of *string*


## 1.48.2

### Bug Fixes

- `exo dbaas`: fix a crash in the `logs` command


## 1.48.1

### Bug Fixes

- `exo compute sks`: fix a crash in the `create` command


## 1.48.0

### Changes

- `exo iam apikey *` commands are now deprecated, replaced by `exo iam access-key *`

### Features

- New `exo iam access-key *` commands
- New `exo dbaas metrics` command
- New `exo dbaas metrics` command


## 1.47.2

### Bug Fixes

- `exo dbaas show`: fix a crash with `pg`-type services
- `exo limits`: add missing entry for NLBs


## 1.47.1

### Bug Fixes

- Fix a bug crashing deprecated commands
- Improve formatting of the "Available Versions" column for the `exo dbaas type list` command output


## 1.47.0

### Changes

- `exo dbaas type update (list|show)` commands output: the `LatestVersion` label has been replaced by `AvailableVersions`

### Features

- `exo compute sks create`: add support for OpenID Connect configuration via `--oidc-*` flags
- `exo compute security-group delete`: add `--delete-rules|-r` flag


## 1.46.0

### Changes

- `exo dbaas (create|update) --help`: all type-specific `--<TYPE>-*` flag help descriptions have been moved to `--help-<TYPE>`
- `exo dbaas type show`: plans are not displayed by default, use the `--plans` flag to display a detailed list of plans supported by type (#405)

### Features

- `exo compute instance-type list`: new flag `--verbose|-v` to display more details (# CPUs, memory) (#407)
- `exo dbaas create mysql`: add `--mysql-recovery-backup-time` flag
- `exo dbaas create pg`: add `--pg-recovery-backup-time` flag
- `exo dbaas create redis`: add `--redis-recovery-backup-name` flag
- `exo dbaas show`: output service software version (#402)

### Bug Fixes

- `exo dbaas show`: add missing version for types `mysql`/`pg` (#406)
- `exo dbaas (create|update)`: improve maintenance-related flags handling (#404)


## 1.45.2

### Bug Fixes

- `exo compute instance create`: fixed a bug causing the CLI to crash when the `--private-network` flag is specified (#401)


## 1.45.1

### Bug Fixes

- `exo compute instance-template register`: fixed a bug preventing the use of the command without passing `--disable-(password|ssh-key)` flags (#399)


## 1.45.0

### Features

- New `exo dbaas` commands (#395)
- `exo compute sks`: add support for taints to Nodepools (#390)
- `exo compute instance start`: add new flag `--rescue-mode` (#389)
- `exo compute instance-template show`: output zone

### Bug Fixes

- `exo storage upload`: fix large file upload bug (#397)
- `exo compute instance`: raise operation timeout to 10mn (#391)


## 1.44.0

### Features

- New `exo compute instance snapshot revert` command


## 1.43.0

### Changes

- Commands `exo compute instance-pool (create|update)` flags `--keypair`/`--privnet` are now deprecated, replaced by `--ssh-key`/`--private-network`

### Features

- New `exo compute instance snapshot export` command


## 1.42.0

### Changes

- Command `exo compute instance-pool show` output template label `.ServiceOffering` has been renamed `.InstanceType`
- Commands `exo compute instance-pool (create|update)` flags `--disk`/`--service-offering` are now deprecated, replaced by `--disk-size`/`--instance-type`


## 1.41.1

### Bug Fixes

- Fix `exo compute instance private-network update-ip` command


## 1.41.0

### Changes

- All Compute-related commands have been relocated to the `exo compute`
  sub-section. Original top-level commands (e.g. `exo vm`, `exo firewall`, `exo
  privnet`...) are now deprecated, and will be removed in a future release.

### Features

- New `exo compute security-group` commands
- New `exo compute sks upgrade-service-level` command

### Bug Fixes

- Fix Bash shell completion destination file path


## 1.40.5

### Changes

- `exo lab db show`: change `.Users` output label format


## 1.40.4

### Changes

- Update experimental `exo lab db` commands


## 1.40.3

### Bug Fixes

- Fix `exo compute instance-template list` command ignoring the `--zone` flag


## 1.40.2

### Bug Fixes

- Report missing Compute instance snapshots size in `exo compute instance snapshot show` command


## 1.40.1

### Bug Fixes

- Fix the asynchronous operation spinner to output to *stderr* intead of *stdout*


## 1.40.0

### Features

- New `exo compute instance snapshot` commands


## 1.39.0

### Features

- New `exo compute instance (resize-disk|reset|scale)` commands
- New `exo compute ssh-key` commands
- `exo compute instance create` now creates a single-use SSH key by default if none specified (similar to `exo vm create`)

### Changes

- `exo vm deploytarget` commands have been relocated to `exo compute deploy-target`


## 1.38.0

### Features

- `exo sks create`: add `--nodepool-private-network` flag

### Bug Fix

- `exo compute instance create`: fix private networks attachment


## 1.37.0

### Features

- Add `exo compute instance-template` commands
- Add `exo compute instance-type` commands
- `exo sks nodepool`: add support for Private Networks


## 1.36.0

### Features

- `exo vm`: add support for reverse DNS management


## 1.35.1

### Changes

- `exo vm`: remove deprecation warning


## 1.35.0

### Features

- `exo compute instance`: add `private-network` commands
- `exo compute instance`: add `security-group` commands
- `exo compute instance`: add `reboot` command
- `exo compute instance`: add `ssh`/`scp` commands


## 1.34.0

### Features

- sks: add support for labels/auto-upgrade

### Bug Fixes

- Add missing IP address in `exo compute instance show` command output


## 1.33.0

### Features

- Add new `exo compute instance` commands

### Changes

- Removed deprecated `exo api` command
- Deprecated `exo vm` commands


## 1.32.2

### Bug Fixes

- Fix crash during `exo lab db types list|show`
- Fix Zsh completion file installation path


## 1.32.1

### Bug Fixes

- `exo lab db update`: fix `--termination-protection` flag handling when set to `false`


## 1.32.0

### Features

- New commands `exo lab db`

### Bug Fixes

- Fix output annotations for `exo deploytarget list` command
- Fix `exo sks create` command description

### Changes

- The `exo lab kube` commands have been removed


## 1.31.0

### Features

- Add autocompletion generation for more shells
- `exo nlb`: add support for labels

## Bug Fixes

- `exo limits`: add missing organization resource limits
- `exo storage upload`: detect content type before file upload
- `exo firewall`: support Security Group rules with ICMP code/type -1

## Changes

- `exo nlb service add`: the flag `--instance-pool-id` has been replaced by `--instance-pool` accepting either a name or ID


## 1.30.0

### Features

- `exo sks`: add support for Instance Prefix/Deploy Target to Nodepools

### Bug Fixes

- `exo instancepool`: fix a bug in the "evict" command


## 1.29.0

### Features

- `exo vm deploytarget`: add support for Deploy Target resources
- `exo instancepool`: add support for Elastic IPs, Deploy Targets and Instance Prefix
- `exo instancepool`: add `evict` command

### Changes

- `exo sks nodepool scale`: ask for confirmation (can be overridden via the `-f, --force` flag)
- `exo eip list`: remove instances list from the output (information available via `exo eip show`)


## 1.28.0

### Improvements

- `exo storage show`: display object URL (#333)
- `exo sks create`: deploy K8s Metrics Server add-on by default (#331)


## 1.27.2

### Bug Fixes

- `exo vm create`: invalid API request signature caused by cloud-init userdata (#330)
- Various `exo storage` bug fixes (#326)


## 1.27.1

### Bug Fixes

- Various `exo storage` bug fixes (#326)


## 1.27.0

### New

- `exo storage` commands (#319)

### Changes

- The `exo sos` commands are now deprecated and replaced by `exo storage` commands


## 1.26.0

### Bug Fixes

- Raise the timeout value for the `exo sks *` commands

### Improvements

- `exo sks kubeconfig`: add support for exec credential mode (#323)


## 1.25.0

### Features

- `exo sks`: add `authority-cert` command
- `exo sks`: add `rotate-ccm-credentials` command
- `exo sks nodepool`: add `list` command (#314)

### Bug Fixes

- Manpages are now rendered correctly

### Improvements

- `exo sks nodepool`: support Nodepools Security Groups/Anti-Affinity Groups updating

### Changes

- `exo sks kubeconfig`: use group `system:masters` by default if no groups are specified
- `exo sks create`: flag `--version` now defaults to `latest` (latest available version returned by `exo sks versions`)


## 1.24.0

### Features

- `exo sks nodepool`: add Anti-Affinity Groups support

### Improvements

- `exo sks nodepool`: prompt for confirmation before evict

### Bug Fixes

- `exo instancepool delete`: prevent deletion if still referenced (#310)
- `exo sks evict`: fix arguments parsing issue (#312)

### Changes

- Drop support for CloudStack configuration (#311)
- `exo sks create`: set default version to 1.20.2


## 1.23.0

### Features

- New command `exo sks versions`
- New command `exo sks upgrade`
- New command `exo sks nodepool evict`

### Improvements

- `exo vm firewall` commands now update the Security Group memberships without requiring stopping the Compute instance (#308)


## 1.22.2

### Improvements

- `exo sos upload`: always send content md5 (#304)


## 1.22.1

### Bug Fixes

- `exo eip`: fixed "Healthcheck TLS Skip Verify" property reset to `false` after update operation


## 1.22.0

### New

- Add support for SKS resources management (#299)
- Add support for Anti-Affinity Groups to Instance Pools (#302)

### Bug Fixes

- `exo limits`: incorrect custom templates reporting (#300)


## 1.21.0

### Improvements

- `exo vm create` now supports the global `-O|--output-format` flag (#297)

### Changes

- Switched default API endpoint to `https://api.exoscale.com/v1`


## 1.20.2

### Changes

- Command custom `--output text` mode doesn't add a trailing empty line anymore, since in a pipe usage this can generate bogus empty entries in line-based processing.


## 1.20.1

### Bug Fixes

- sos: fix endpoint construction (#295)


## 1.20.0

### New

* `exo lab coi` command (#292)

### Improvements

* Improved `exo sos list` command performance with large buckets (#293)


## 1.19.0

### New

* `exo sos acl add`: support for recursive ACL addition (#290)


## 1.18.0

### New

* `exo nlb`: support for HTTP health checking (#284)

### Bug Fixes

* sos: fix bucket location inferring logic (#285)


## 1.17.0

### New

* `exo instancepool`: support for disk size updating (#282)
* `exo instancepool`: support for IPv6 activation
* `exo eip`: support for HTTP health checking

### Changes

* Operations progress info/messages is now output to `stderr` (#280)


## 1.16.1

### Bug Fixes

* `vm template list`: don't de-dup custom templates (#277)

### Changes

* `privnet show` command now reports the Private Network description in output
* `vm template list` command now reports the full creation date in output
* Instead of returning an error when multiple templates match a same name, the CLI now uses the most recent template (#278)


## 1.16.0

### New

* `exo vm *`/`exo ssh` commands now support instance names shell autocompletion (Bash only) (#273)

### Changes

* `exo vm snapshot show`: `Instance` field has been replaced by 2 fields `Instance Name`/`Instance ID`, and 2 new fields `Template Name`/`Template ID` have been added (#274)


## 1.15.0

### New

* `exo vm template register`: new flag `--from-snapshot` allowing registration of a custom template directly from a Compute instance snapshot (#268)

### Bug Fixes

* `exo lab kube create`: bumped outdated software versions

### Changes

* The `exo vm template register` command now expects the template name to be specified as positional argument instead of `--name` flag.


## 1.14.0

### New

* `exo scp` command (#267)
* `exo vm template register`: new flag `--boot-mode` to register UEFI-based custom templates (#266)

### Changes

* The `--description` flag is now optional in `exo vm template register`
* `exo nlb show`: JSON output `services` key is now lowercase


## 1.13.3

### Bug Fixes

* Fixed `exo ssh` command that didn't detect SSH private key file properly (#264)

### Changes

* `exo nlb` commands now accept a resource name as well as an ID (#265)


## 1.13.2

### Bug Fixes

* Fixed subcommand config settings leaking (#260)
* Fixed unused configuration cache file generation (#261)


## 1.13.1

### Internal

* Updated egoscale library following API V2 changes


## 1.13.0

### New

* Add support for Network Load Balancer resources management (`exo nlb`)
* Command `exo vm snapshot export` can now download exported snapshots with flag `--download` (#249)
* Arbitrary SSH client options can now be passed to the `exo ssh` command with flag `--ssh-options` (#250)
* `exo help environment` displays information about supported environment variables (#253)
* New command `exo vm update` to allow Compute instance properties modification (#255)
* `exo config show` now displays the path to the currently used configuration file (#257)
* Command `exo sos download` can now overwrite the destination file with flag `--force`

### Bug Fixes

* Fixed Snapcraft packaging (#243)
* Fixed client User Agent setting (#248)
* Fixed handling issues with username-less templates (#257)
* Fixed configuration file detection on Windows (#259)

### Changes

* Improved SOS certificates handling on Windows (#244)
* `exo zones` now displays zones sorted alphabetically (#246)
* `exo sos list` now returns the buckets size (#252)
* Commands that require a zone to be specified now default to the current account's default zone setting (#258)


## 1.12.0

### New

* Add [`go.mk`](https://github.com/exoscale/go.mk) support for exo cli (#233)
* Add `exo vm snapshot export` command to export an instant snapshot of a volume (#234)
* Add `exo limits` command to show the safety limits currently enforced on your account (#232)
* Add support to run `exo` binary on arm architecture 32/64 bits (#230)

### Bug Fixes

* Fix account selector in `exo config` (#241)
* Fix panic when `--quiet` flag is used (#236)

### Changes

* The `--output-format|-O` flag is no longer required with the `--output-template` flag (#239)
* Improve `apikey` commands output UX (#231)


## 1.11.0

### New

* Add new `exo vm snapshot show` command to display a Compute instance snapshot details

### Bug Fixes

* Fix configuration file detection issue on Windows
* Fix Calico version error in `exo lab kube` (#225)

### Changes

* Configuration profiles management (`exo config`) has been improved (#221)
* The following commands now support output customization through the global `--output-format|-O` flag:
  * `exo affinitygroup create`
  * `exo privnet create`
  * `exo sshkey create`
  * `exo sshkey upload`
  * `exo vm snapshot create`
  * `exo vm template register`


## 1.10.0

### New

* Add support for resource-level IAM API keys creation (#219)


## 1.9.0

### New

* Add support for `exo iam` as a top-level entity instead of as a lab feature (#214)

### Bug fixes

* Fix bug when you use an API key with sos/* rights only (#217)

### Changes

* Changes the number of requests to minio before returning an error in `exo sos` (#213)
* Improves the output of the `exo iam apikey operations` command (#212)


## 1.8.0

### New

* A new `exo sos show` command has been added to display object storage object properties (#204)
* Add support for `exo instancepool` as a top-level entity instead of as a lab feature (#211)

### Bug fixes

* Fixed Full-Control on object then adding a manual Grant rule. (#194)

### Changes

* Print back the SOS HTTP link when granting a canned `--public-read` or `--public-read-write` ACL (#208)
* `-z` is now available as a shorthand parameter wherever a `--zone` parameter is accepted (#209)


## 1.7.0

### New

* Add new `exo config add` command to configure additional CLI accounts (#202)
* Add new `exo lab iam apikey operations` command to list supported IAM API key operations (#199)

### Bug fixes

* Allow IAM API key revocation by name in addition of by key (#195)
* Improve configuration account creation process when using restricted API keys (#195)

### Changes

* `exo vm show` now displays attached Private Networks (#196)


## 1.6.0

### New

* Add support for Elastic IP descriptions (#191)
* Add support for IAM management preview in `exo lab` (#186)
* Add support for Instance Pools management in `exo lab` (#185)

### Bug fixes

* Fix panic when `$EXOSCALE_ACCOUNT` environment variable is set

### Changes

* `exo` now defaults to `$HOME` to look up configuration directory if `$XDG_CONFIG_HOME` is not set (#193)
* `exo vm create` now sets the service offering to *Medium* by default
* `exo sos create` now checks if user-specified zone exists (#183)
* `exo vm` lifecycle commands (`start`, `stop`...) are now more efficient with multiple instances (#134)
* On Windows, `exo sos` commands now require an external file containing the Exoscale SOS secure certificate chain. Use
  the `exo sos --help` for more information regarding this issue.



## 1.5.1

- Fix network retrieval by name (#175)
- `exo vm serviceoffering`: show the ID (#178)
- `exo zone`: honor command output formatting options (#179)
- `exo vm serviceoffering`: honor command output formatting options (#182)


## 1.5.0

- Add new flag `--recursive` to the `sos delete` command to empty a bucket before deleting it (#172)
- Add "quiet" mode (#171)
- Fix `sos list` command panic if SOS returns bogus entries
- Fix `lab kube create` node instance upgrade stage (#166)
- Fix `affinitygroup delete` command confirmation prompt bug (#169)
- Fix `sos upload` issue with empty files (#173)
- Require protocol to be specified if a port is provided when adding a Security Group rule
- Require a user-data maximum length of 32Kb during instance creation (#168)


## 1.4.1

- Disable logging by default in `sos upload` command (#160)
- Fix bug in `vm template list` command (#161)


## 1.4.0

- Fix SOS upload large file corruption bug (#137)
- Add support for commands output customization (#150)
- Support template-filter in various commands (#151)
- Fix output bug in `network delete` command (#152)
- Display zone in `template (list|show)` commands (#153)
- Set a custom User-Agent (#154)
- Require confirmation for `vm stop`/`vm reboot` commands (#156)
- Update egoscale to 0.18.1


## 1.3.0

- config: add support for client request custom HTTP headers
- vm: add support for *rescue profile* to `vm create`
- Various `exo * show` commands output normalization


## 1.2.0

- Fix content-type sniffing on files < 512 bytes
- Add the registerCustomTemplate call
- exoscale/feat/list-template-filter
- exoscale/feat/deleteTemplate
- template list: add the templateFilter parameter
- templates: add the "exo vm template delete" subcommand
- exoscale/feat/updateIpAddress
- Add the `eip update` command
- exoscale/mcorbin/ch1915/eip-health-check
- eip_create/eip-show: support for healthchecks


## 1.1.4

- kube: calico/docker version
- vm: reset could accept a template parameter
- kube: force to accept the new conf of cloud-init
- api: make attach/detach ISO visible
- Pimp CMDs having this issue (issue #99) (pr #101)
- Allow VM instance security group modification


## 1.1.3

- Fix #117
- makefile: build exoscale/cli:latest


## 1.1.2

- config: panic on empty defaultZone
- fixup! config: improve life of people without config


## 1.1.1

- config: improve life of people without config


## 1.1.0

- Found a misspelling.
- Fix panic with env credentials
- CLI: show VMs in anti-affinity group
- api: highlight the output (stolen from go-cs)
- affinitygroup: enrich show and list
- lab: kube: add flag --version to create subcommand


## 1.0.9

- feature: affinitygroup show
- fix: no panics when the config is made via env variables only


## 1.0.8

- feature: What do now?
- feature: allow multiple EIP deletion
- feature: runstatus show page
- fix: runstatus reflect API changes


## 1.0.7

- feature: spinners instead of fake loading bars
- feature: `api admin listVirtualMachines`
- feature: `sshkey delete --all`
- fix: `firewall ping6` protocol name
- fix: `firewall add --my-ip` to not create the default CIDR
- change: `firewall add` sets a CIDR by default


## 1.0.6

- feature: runstatus
- feature: lab kube


## 1.0.5

- feature: sos recursive upload
- feature: EXOSCALE_TRACE on the sos command
- feature: allow secrets to come from an external source
- feature: use XDG_CONFIG_HOME by default
- feature: dns remove asks for confirmation
- fix: `--my-ip` fix by @falzm


## 1.0.4

- feature snapshot
- feature dns CAA record
- feature privnet `--cidrmask` as an alternative to `--netmask`
- manpage and bash autocompletion in binaries


## 1.0.3

- feature exo status displaying the exoscale platform status
- feature new API call updateVmNicIp call
- feature sos download has a progress bar


## 1.0.2

- feature sos listings `--short`
- fix change the account selection flag to `--use-account`
- fix version command do not require any config file


## 1.0.1

- feature bump egoscale to v0.12.2


## 1.0.0

- initial release<|MERGE_RESOLUTION|>--- conflicted
+++ resolved
@@ -2,13 +2,11 @@
 
 ## UNRELEASED
 
-<<<<<<< HEAD
 ### Features
 
 - compute instance: implement reset-password command #536
-=======
+
 ## 1.72.2
->>>>>>> 8783b0f4
 
 ### Improvements
 
