# Changelog

## Unreleased
<<<<<<< HEAD
### Bug fixes
- Fix creation and update of blockstorage volumes/snapshots in non-default zones
=======

### Improvements

- go.mk: upgrade to v2.0.3 #632  

>>>>>>> b73c61d0
## 1.79.0

### Features

- instance: add a protection flag to exo compute #608

### Improvements

- DBaaS: external endpoints and integrations commands #631
- go.mk: update to v2.0.2 #630 

### Bug Fixes

-  Fix list of dependencies for archlinux builds #628

## 1.78.6

### Bug Fixes

- Set API timeout from ENV when credentials are specified in ENV #625

### Changes

- Remove IAM access-key commands #626

## 1.78.5

### Improvements

- dbaas: use dedicated reveal-password endpoint to fetch password and build URI #618
- Instance Create: Migrate to egoscale v3 and add multiple sshkeys #620
- Reword quota description for blockstorage quotas (#622)

## 1.78.4

### Improvements

- Compute Instance delete: Remove multiple entities by their IDs/Names #619

### Bug Fixes

- output template: use text/template #617

### Improvements

- egoscale/v3: use separate module v3.1.0 #621 

## 1.78.3

### Improvements

- go.mk: lint with staticcheck #606 
- Update deprecated goreleaser directives #607
- sks nodepool: show instance family #615 
- Update exo x #616

### Bug Fixes

- dbaas opensearch: remove top-level max-index-count flag #611
- Fix instance/ipool key naming in json output #612

## 1.78.2

### Bug Fixes
- security-group: show instances from all zones #605 

## 1.78.1

### Bug Fixes
- SKS: Fix nodepool taints format parsing #600

## 1.78.0

### Features
- blockstorage: implement updating volume and snapshot labels and names #601 

## 1.77.2

### Improvements
- Block Storage: Show all quotas #591
- config: remind user that no default account was set #593

### Bug Fixes
- Block Storage: Fix volume show with snapshot #589
- storage presign: fix panic when parsing arg[0] #590
- dbaas migration show: fix panic #597
- sks: enable CSI addon on existing clusters #596 

## 1.77.1

### Features
- SKS nodepool: allow specifying kubelet image gc parameters on creation #586

### Improvements
- Egoscale v3: Fix the exoscale trace output #587

### Deprecations
- Config: Remove unused field on config reload #585

## 1.77.0

### Features
- compute: Add Block Storage #574
- sks: flag for CSI addon #572

### Improvements
- Instance reset password: remove wrong "rm" alias #583

### Deprecations

- Removed Windows ARM targets from prebuilt binaries #582

## 1.76.2

### Features
- limits: get block storage volume limit #577

### Improvements
- x: make `exo api` an alias to `exo x` #579
- Update `iam org-policy reset` confirmation text #568
- Update `README.md` with MacOS installation instructions #571

## 1.76.1

### Improvements
- go.mk: use as a plain repo instead of a submodule #575

## 1.76.0

### Bug Fixes
- SOS download: output warning when no objects exist at prefix #563
- Fix the bug in `iam role create` description that made it required #569
- Fix creating role with empty policy #569

### Features
- Updated 'exo x' list-block-storage-volumes #562
- completion: Adding fish support

### Improvements
- Update `exo iam role create` pro tip #55
- `exo iam org-policy`  `replace` command renamed to `update` where `replace` is now alias #569

## 1.75.0

### Features

- iam: implement Org Policy management commands #553
- iam: implement Role management commands #558
- iam: implement API Key management commands #560

## 1.74.5

### Improvements

- README: document installation from AUR #557
- install-script: install rpms from SOS repo #556
- Updated `exo x` for blockstorage #559

## 1.74.4

### Improvements

- publish releases as rpm packages on SOS #555

## 1.74.3

### Improvements

- install script: install from SOS apt repo if possible #551

### Bug Fixes

- Allow executing commands when dbaas JSON schema cannot be loaded #554

## 1.74.2

- update go.mk

## 1.74.1

### Improvements

- release workflow: publish deb packages to SOS #544
- aur releases: skip pgp check #547

## 1.74.0

- publish cli releases as scoop packages #546
- install script: verify signatures before installation #540
- release: adapt AUR release script for signed packages #541
- Updated `exo x` #542

## 1.73.0

### Features

- compute instance: implement reset-password command #536
- Updated `exo x` #539

### Improvements

- release: create source tarball and sign all artifacts #538

## 1.72.2

### Improvements

- sks show: display whether auto-upgrade is enabled #534

### Bug Fixes

- config add: fix adding new config (#537)

## 1.72.1

### Deprecations

- Remove all the deprecated commands (#526) (Deprecated since v0.51.0)

### Bug fixes

- compute: instance reset default template now falling back to current instance template (#528)
- compute: remmove uri and tlssni fields when nlb service healthcheck is "tcp"
- cmd: fix panic if inexistent config file is given (#530)

### Improvements

- release: automate AUR releases for Arch Linux (#531)

## 1.72.0

### Changes

- remove **runstatus** commands
- **status** command shows new status page

## 1.71.2

### Bug Fixes

- Fixed panic in in dbaas type show when authorized is nil (#524)

### Improvements

- Updated alpine version in Dockerfile (#523)

## 1.71.1

### Improvements

- create release GH Action workflow (#522)

## 1.71.0

### Features

- sos: add flags for filtering by version number and ID (#521)
- storage list: allow listing versions of objects (#518)

### Improvements

- Don't fetch account info when adding new account (#520)

## 1.70.0

### Features

- compute instance show: display deploy-target (#512)
- dbaas show grafana: show additional data (#507)
- storage: commands to enable, suspend and get the status of the object versioning setting (#509)
- Script to install the latest version on Debian and Red Hat-based distros

### Improvements

- standardize CI with other Go repos (#506)
- New "Exoternal Contributions" section in README.md with first addition: GitHub Action!
- Update MacOS compiled unified binary name to be inline with others (#517)

### Bug Fixes

- compute instance ssh: don't try to connect to private instances (#514)
- dbaas update: ignore regex checks in Database Settings data (#515)

## 1.69.0

### Features

 - dbaas: add grafana (#503)

## 1.68.0

### Features

 - storage: add support for setting the object ownership(#498)
 - integrations: fig completion (#475)
 - zones: add at-vie-2 to the list of zones (#501)

### Bug Fixes

 - compute instance snapshot: remove hardcoded timeout and bump default timeout to 20 minutes (#493)
 - compute instance list: fix data races (#497)

## 1.67.0

### Features

- `exo compute instance reveal-password`: new command that prints the password of a Compute instance (#494)
- `exo compute security-group list`: added flag `--visibility` to chose between private and public security groups (#494)
- `exo compute security-group rule add`: support creating rules referencing public groups (#495)
- Updated `exo x`

## 1.66.0

### Features

- `exo compute elastic-ip show <elastic ip>`: show names of instances attached to EIP (#490)

## 1.65.0

### Features

- `exo dbaas migration stop`: new command to stop database migration (#487)
- `exo compute security-group`: show instances in security group (#489)
- `exo compute sks nodepool`: show addons (#488)

## 1.64.0

### Features

- SKS nodepool: add `storage-lvm` addon (#486)
- Instance Pool: Deprecates `--template-filter` in favor of `--template-visibility` (#485)
- Updated `exo x`

### Bug Fixes

- Don't panic on nil pointer in dbaas opensearch commands (#484)
- Improve search template by name (#485)

## 1.63.0

### Features

-  `compute private instance support`: new `--private-instance` flag (#483)

## 1.62.0

### Features

- `compute instance update`, `compute elastic-ip update`: add support for Reverse DNS using `--reverse-dns` flag (#482)

## 1.61.0

### Features

- `storage list`: using delimiter to speed up listing of objects (#479)
- New configuration parameter (`clientTimeout`) to set API timeout (#478)
- Updated `dbaas show` for ACL API changes (#480)
- Updated `exo x`

## 1.60.0

### Features

- `config`: allow specifying a default output format (#476)
- Update 'Not Found' error message to include search zone where relevant (#472)
- Updated `exo x`

## 1.59.3

### Bug Fixes

- Fix panic in nlb show if a NLB doesn't have an IP yet (#473)
- Remove SOS certs that were shipped as a workaround with Windows releases (#470)

## 1.59.1

### Bug Fixes

- Fix panic in nlb list if a NLB doesn't have an IP yet (#468)

## 1.59.0

### Features

- `exo compute elastic-ip`: added IPv6 support.
- `exo x`: update commands.

### Bug Fixes

- `exo dbaas show opensearch`: fixed panic on nil value in response.
- `exo compute instance list`: fixed panic when instance has no IP.

## 1.58.0

### Features

- New `exo dbaas` type: OpenSearch.
- Default instance template updated: Linux Ubuntu 22.04 LTS.
- `exo dns`: now uses exoscale v2 API.
- `exo sks`: new CA option `control-plane`.

## 1.57.0

### Features

- `exo compute instance-template register`: add `--build`, `--version` and `--maintainer` to set template metadata.
- `exo dbaas logs --help`: explain how to use `--offset`.

## 1.56.0

### Features

- `exo compute sks create`: add `--cni` to specify the CNI plugin to deploy (conflicts with `--no-cni`, default to 'calico').
- `exo compute instance-template register`: add `--timeout` to configure registration timeout (default to 1h).

## 1.55.0

### Features

- `exo dbaas type show`: add `--backup-config` to print backup configuration for service type and plan.

### Bug Fixes

- Fix request signature bug with unsafe characters in the URL path.

## 1.54.0

### Features

- `exo compute instance create`, `exo compute instance-pool create`: remove default Cloud-Init compression on Instance creation, add `--cloud-init-compress` to compress the Instance Cloud-Init user-data.

## 1.53.0

### Features

- `exo dbaas create`, `exo dbaas update`: add dbaas migration configuration, add `--mysql-binlog-retention-period` to configure binlog entries retention.

### Bug Fixes

- `exo dbaas create`: fix panic when using `--maintenance-dow` and `--maintenance-time`.
- `exo * list`: fix race condition in most list commands.

## 1.52.1

### Bug Fixes

- `exo compute instance-template register` with `--from-snapshot`: now handle correctly '--disable-password', '--disable-ssh-key', and '--username' flags.

### Changes

- Now built with go 1.17

## 1.52.0

### Features

- `exo x`: bump commands
- `exo compute sks nodepool add`: add `linbit` flag to allow a non-standard partitioning scheme on nodes

## 1.51.2

### Bug Fixes

- Fix panic while rendering the table output of some commands (#439)

## 1.51.0

### Features

- `exo compute sks deprecated-resources`: list deprecated resources that will be removed in a future version of Kubernetes

### Changes

- `exo compute sks upgrade`: now warns about deprecated resources if target version doesn't support them anymore.

## 1.50.0

### Features

- `exo dbaas migration status`: get the status of a dbaas migration


## 1.49.3

### Bug Fixes

- `exo compute`: fix to use defaultTemplate from current account

- `exo storage`: fix empty object upload and download

## 1.49.2

- `exo dbaas`: fix a crash in the `show` command


## 1.49.1

### Bug Fixes

- `exo compute instance-template register`: fix `--from-snapshot` flag


## 1.49.0

### Changes

- `exo compute sks create`: flag `--oidc-required-claim` value type is now string *stringToString* instead of *string*


## 1.48.2

### Bug Fixes

- `exo dbaas`: fix a crash in the `logs` command


## 1.48.1

### Bug Fixes

- `exo compute sks`: fix a crash in the `create` command


## 1.48.0

### Changes

- `exo iam apikey *` commands are now deprecated, replaced by `exo iam access-key *`

### Features

- New `exo iam access-key *` commands
- New `exo dbaas metrics` command
- New `exo dbaas metrics` command


## 1.47.2

### Bug Fixes

- `exo dbaas show`: fix a crash with `pg`-type services
- `exo limits`: add missing entry for NLBs


## 1.47.1

### Bug Fixes

- Fix a bug crashing deprecated commands
- Improve formatting of the "Available Versions" column for the `exo dbaas type list` command output


## 1.47.0

### Changes

- `exo dbaas type update (list|show)` commands output: the `LatestVersion` label has been replaced by `AvailableVersions`

### Features

- `exo compute sks create`: add support for OpenID Connect configuration via `--oidc-*` flags
- `exo compute security-group delete`: add `--delete-rules|-r` flag


## 1.46.0

### Changes

- `exo dbaas (create|update) --help`: all type-specific `--<TYPE>-*` flag help descriptions have been moved to `--help-<TYPE>`
- `exo dbaas type show`: plans are not displayed by default, use the `--plans` flag to display a detailed list of plans supported by type (#405)

### Features

- `exo compute instance-type list`: new flag `--verbose|-v` to display more details (# CPUs, memory) (#407)
- `exo dbaas create mysql`: add `--mysql-recovery-backup-time` flag
- `exo dbaas create pg`: add `--pg-recovery-backup-time` flag
- `exo dbaas create redis`: add `--redis-recovery-backup-name` flag
- `exo dbaas show`: output service software version (#402)

### Bug Fixes

- `exo dbaas show`: add missing version for types `mysql`/`pg` (#406)
- `exo dbaas (create|update)`: improve maintenance-related flags handling (#404)


## 1.45.2

### Bug Fixes

- `exo compute instance create`: fixed a bug causing the CLI to crash when the `--private-network` flag is specified (#401)


## 1.45.1

### Bug Fixes

- `exo compute instance-template register`: fixed a bug preventing the use of the command without passing `--disable-(password|ssh-key)` flags (#399)


## 1.45.0

### Features

- New `exo dbaas` commands (#395)
- `exo compute sks`: add support for taints to Nodepools (#390)
- `exo compute instance start`: add new flag `--rescue-mode` (#389)
- `exo compute instance-template show`: output zone

### Bug Fixes

- `exo storage upload`: fix large file upload bug (#397)
- `exo compute instance`: raise operation timeout to 10mn (#391)


## 1.44.0

### Features

- New `exo compute instance snapshot revert` command


## 1.43.0

### Changes

- Commands `exo compute instance-pool (create|update)` flags `--keypair`/`--privnet` are now deprecated, replaced by `--ssh-key`/`--private-network`

### Features

- New `exo compute instance snapshot export` command


## 1.42.0

### Changes

- Command `exo compute instance-pool show` output template label `.ServiceOffering` has been renamed `.InstanceType`
- Commands `exo compute instance-pool (create|update)` flags `--disk`/`--service-offering` are now deprecated, replaced by `--disk-size`/`--instance-type`


## 1.41.1

### Bug Fixes

- Fix `exo compute instance private-network update-ip` command


## 1.41.0

### Changes

- All Compute-related commands have been relocated to the `exo compute`
  sub-section. Original top-level commands (e.g. `exo vm`, `exo firewall`, `exo
  privnet`...) are now deprecated, and will be removed in a future release.

### Features

- New `exo compute security-group` commands
- New `exo compute sks upgrade-service-level` command

### Bug Fixes

- Fix Bash shell completion destination file path


## 1.40.5

### Changes

- `exo lab db show`: change `.Users` output label format


## 1.40.4

### Changes

- Update experimental `exo lab db` commands


## 1.40.3

### Bug Fixes

- Fix `exo compute instance-template list` command ignoring the `--zone` flag


## 1.40.2

### Bug Fixes

- Report missing Compute instance snapshots size in `exo compute instance snapshot show` command


## 1.40.1

### Bug Fixes

- Fix the asynchronous operation spinner to output to *stderr* intead of *stdout*


## 1.40.0

### Features

- New `exo compute instance snapshot` commands


## 1.39.0

### Features

- New `exo compute instance (resize-disk|reset|scale)` commands
- New `exo compute ssh-key` commands
- `exo compute instance create` now creates a single-use SSH key by default if none specified (similar to `exo vm create`)

### Changes

- `exo vm deploytarget` commands have been relocated to `exo compute deploy-target`


## 1.38.0

### Features

- `exo sks create`: add `--nodepool-private-network` flag

### Bug Fix

- `exo compute instance create`: fix private networks attachment


## 1.37.0

### Features

- Add `exo compute instance-template` commands
- Add `exo compute instance-type` commands
- `exo sks nodepool`: add support for Private Networks


## 1.36.0

### Features

- `exo vm`: add support for reverse DNS management


## 1.35.1

### Changes

- `exo vm`: remove deprecation warning


## 1.35.0

### Features

- `exo compute instance`: add `private-network` commands
- `exo compute instance`: add `security-group` commands
- `exo compute instance`: add `reboot` command
- `exo compute instance`: add `ssh`/`scp` commands


## 1.34.0

### Features

- sks: add support for labels/auto-upgrade

### Bug Fixes

- Add missing IP address in `exo compute instance show` command output


## 1.33.0

### Features

- Add new `exo compute instance` commands

### Changes

- Removed deprecated `exo api` command
- Deprecated `exo vm` commands


## 1.32.2

### Bug Fixes

- Fix crash during `exo lab db types list|show`
- Fix Zsh completion file installation path


## 1.32.1

### Bug Fixes

- `exo lab db update`: fix `--termination-protection` flag handling when set to `false`


## 1.32.0

### Features

- New commands `exo lab db`

### Bug Fixes

- Fix output annotations for `exo deploytarget list` command
- Fix `exo sks create` command description

### Changes

- The `exo lab kube` commands have been removed


## 1.31.0

### Features

- Add autocompletion generation for more shells
- `exo nlb`: add support for labels

## Bug Fixes

- `exo limits`: add missing organization resource limits
- `exo storage upload`: detect content type before file upload
- `exo firewall`: support Security Group rules with ICMP code/type -1

## Changes

- `exo nlb service add`: the flag `--instance-pool-id` has been replaced by `--instance-pool` accepting either a name or ID


## 1.30.0

### Features

- `exo sks`: add support for Instance Prefix/Deploy Target to Nodepools

### Bug Fixes

- `exo instancepool`: fix a bug in the "evict" command


## 1.29.0

### Features

- `exo vm deploytarget`: add support for Deploy Target resources
- `exo instancepool`: add support for Elastic IPs, Deploy Targets and Instance Prefix
- `exo instancepool`: add `evict` command

### Changes

- `exo sks nodepool scale`: ask for confirmation (can be overridden via the `-f, --force` flag)
- `exo eip list`: remove instances list from the output (information available via `exo eip show`)


## 1.28.0

### Improvements

- `exo storage show`: display object URL (#333)
- `exo sks create`: deploy K8s Metrics Server add-on by default (#331)


## 1.27.2

### Bug Fixes

- `exo vm create`: invalid API request signature caused by cloud-init userdata (#330)
- Various `exo storage` bug fixes (#326)


## 1.27.1

### Bug Fixes

- Various `exo storage` bug fixes (#326)


## 1.27.0

### New

- `exo storage` commands (#319)

### Changes

- The `exo sos` commands are now deprecated and replaced by `exo storage` commands


## 1.26.0

### Bug Fixes

- Raise the timeout value for the `exo sks *` commands

### Improvements

- `exo sks kubeconfig`: add support for exec credential mode (#323)


## 1.25.0

### Features

- `exo sks`: add `authority-cert` command
- `exo sks`: add `rotate-ccm-credentials` command
- `exo sks nodepool`: add `list` command (#314)

### Bug Fixes

- Manpages are now rendered correctly

### Improvements

- `exo sks nodepool`: support Nodepools Security Groups/Anti-Affinity Groups updating

### Changes

- `exo sks kubeconfig`: use group `system:masters` by default if no groups are specified
- `exo sks create`: flag `--version` now defaults to `latest` (latest available version returned by `exo sks versions`)


## 1.24.0

### Features

- `exo sks nodepool`: add Anti-Affinity Groups support

### Improvements

- `exo sks nodepool`: prompt for confirmation before evict

### Bug Fixes

- `exo instancepool delete`: prevent deletion if still referenced (#310)
- `exo sks evict`: fix arguments parsing issue (#312)

### Changes

- Drop support for CloudStack configuration (#311)
- `exo sks create`: set default version to 1.20.2


## 1.23.0

### Features

- New command `exo sks versions`
- New command `exo sks upgrade`
- New command `exo sks nodepool evict`

### Improvements

- `exo vm firewall` commands now update the Security Group memberships without requiring stopping the Compute instance (#308)


## 1.22.2

### Improvements

- `exo sos upload`: always send content md5 (#304)


## 1.22.1

### Bug Fixes

- `exo eip`: fixed "Healthcheck TLS Skip Verify" property reset to `false` after update operation


## 1.22.0

### New

- Add support for SKS resources management (#299)
- Add support for Anti-Affinity Groups to Instance Pools (#302)

### Bug Fixes

- `exo limits`: incorrect custom templates reporting (#300)


## 1.21.0

### Improvements

- `exo vm create` now supports the global `-O|--output-format` flag (#297)

### Changes

- Switched default API endpoint to `https://api.exoscale.com/v1`


## 1.20.2

### Changes

- Command custom `--output text` mode doesn't add a trailing empty line anymore, since in a pipe usage this can generate bogus empty entries in line-based processing.


## 1.20.1

### Bug Fixes

- sos: fix endpoint construction (#295)


## 1.20.0

### New

* `exo lab coi` command (#292)

### Improvements

* Improved `exo sos list` command performance with large buckets (#293)


## 1.19.0

### New

* `exo sos acl add`: support for recursive ACL addition (#290)


## 1.18.0

### New

* `exo nlb`: support for HTTP health checking (#284)

### Bug Fixes

* sos: fix bucket location inferring logic (#285)


## 1.17.0

### New

* `exo instancepool`: support for disk size updating (#282)
* `exo instancepool`: support for IPv6 activation
* `exo eip`: support for HTTP health checking

### Changes

* Operations progress info/messages is now output to `stderr` (#280)


## 1.16.1

### Bug Fixes

* `vm template list`: don't de-dup custom templates (#277)

### Changes

* `privnet show` command now reports the Private Network description in output
* `vm template list` command now reports the full creation date in output
* Instead of returning an error when multiple templates match a same name, the CLI now uses the most recent template (#278)


## 1.16.0

### New

* `exo vm *`/`exo ssh` commands now support instance names shell autocompletion (Bash only) (#273)

### Changes

* `exo vm snapshot show`: `Instance` field has been replaced by 2 fields `Instance Name`/`Instance ID`, and 2 new fields `Template Name`/`Template ID` have been added (#274)


## 1.15.0

### New

* `exo vm template register`: new flag `--from-snapshot` allowing registration of a custom template directly from a Compute instance snapshot (#268)

### Bug Fixes

* `exo lab kube create`: bumped outdated software versions

### Changes

* The `exo vm template register` command now expects the template name to be specified as positional argument instead of `--name` flag.


## 1.14.0

### New

* `exo scp` command (#267)
* `exo vm template register`: new flag `--boot-mode` to register UEFI-based custom templates (#266)

### Changes

* The `--description` flag is now optional in `exo vm template register`
* `exo nlb show`: JSON output `services` key is now lowercase


## 1.13.3

### Bug Fixes

* Fixed `exo ssh` command that didn't detect SSH private key file properly (#264)

### Changes

* `exo nlb` commands now accept a resource name as well as an ID (#265)


## 1.13.2

### Bug Fixes

* Fixed subcommand config settings leaking (#260)
* Fixed unused configuration cache file generation (#261)


## 1.13.1

### Internal

* Updated egoscale library following API V2 changes


## 1.13.0

### New

* Add support for Network Load Balancer resources management (`exo nlb`)
* Command `exo vm snapshot export` can now download exported snapshots with flag `--download` (#249)
* Arbitrary SSH client options can now be passed to the `exo ssh` command with flag `--ssh-options` (#250)
* `exo help environment` displays information about supported environment variables (#253)
* New command `exo vm update` to allow Compute instance properties modification (#255)
* `exo config show` now displays the path to the currently used configuration file (#257)
* Command `exo sos download` can now overwrite the destination file with flag `--force`

### Bug Fixes

* Fixed Snapcraft packaging (#243)
* Fixed client User Agent setting (#248)
* Fixed handling issues with username-less templates (#257)
* Fixed configuration file detection on Windows (#259)

### Changes

* Improved SOS certificates handling on Windows (#244)
* `exo zones` now displays zones sorted alphabetically (#246)
* `exo sos list` now returns the buckets size (#252)
* Commands that require a zone to be specified now default to the current account's default zone setting (#258)


## 1.12.0

### New

* Add [`go.mk`](https://github.com/exoscale/go.mk) support for exo cli (#233)
* Add `exo vm snapshot export` command to export an instant snapshot of a volume (#234)
* Add `exo limits` command to show the safety limits currently enforced on your account (#232)
* Add support to run `exo` binary on arm architecture 32/64 bits (#230)

### Bug Fixes

* Fix account selector in `exo config` (#241)
* Fix panic when `--quiet` flag is used (#236)

### Changes

* The `--output-format|-O` flag is no longer required with the `--output-template` flag (#239)
* Improve `apikey` commands output UX (#231)


## 1.11.0

### New

* Add new `exo vm snapshot show` command to display a Compute instance snapshot details

### Bug Fixes

* Fix configuration file detection issue on Windows
* Fix Calico version error in `exo lab kube` (#225)

### Changes

* Configuration profiles management (`exo config`) has been improved (#221)
* The following commands now support output customization through the global `--output-format|-O` flag:
  * `exo affinitygroup create`
  * `exo privnet create`
  * `exo sshkey create`
  * `exo sshkey upload`
  * `exo vm snapshot create`
  * `exo vm template register`


## 1.10.0

### New

* Add support for resource-level IAM API keys creation (#219)


## 1.9.0

### New

* Add support for `exo iam` as a top-level entity instead of as a lab feature (#214)

### Bug fixes

* Fix bug when you use an API key with sos/* rights only (#217)

### Changes

* Changes the number of requests to minio before returning an error in `exo sos` (#213)
* Improves the output of the `exo iam apikey operations` command (#212)


## 1.8.0

### New

* A new `exo sos show` command has been added to display object storage object properties (#204)
* Add support for `exo instancepool` as a top-level entity instead of as a lab feature (#211)

### Bug fixes

* Fixed Full-Control on object then adding a manual Grant rule. (#194)

### Changes

* Print back the SOS HTTP link when granting a canned `--public-read` or `--public-read-write` ACL (#208)
* `-z` is now available as a shorthand parameter wherever a `--zone` parameter is accepted (#209)


## 1.7.0

### New

* Add new `exo config add` command to configure additional CLI accounts (#202)
* Add new `exo lab iam apikey operations` command to list supported IAM API key operations (#199)

### Bug fixes

* Allow IAM API key revocation by name in addition of by key (#195)
* Improve configuration account creation process when using restricted API keys (#195)

### Changes

* `exo vm show` now displays attached Private Networks (#196)


## 1.6.0

### New

* Add support for Elastic IP descriptions (#191)
* Add support for IAM management preview in `exo lab` (#186)
* Add support for Instance Pools management in `exo lab` (#185)

### Bug fixes

* Fix panic when `$EXOSCALE_ACCOUNT` environment variable is set

### Changes

* `exo` now defaults to `$HOME` to look up configuration directory if `$XDG_CONFIG_HOME` is not set (#193)
* `exo vm create` now sets the service offering to *Medium* by default
* `exo sos create` now checks if user-specified zone exists (#183)
* `exo vm` lifecycle commands (`start`, `stop`...) are now more efficient with multiple instances (#134)
* On Windows, `exo sos` commands now require an external file containing the Exoscale SOS secure certificate chain. Use
  the `exo sos --help` for more information regarding this issue.



## 1.5.1

- Fix network retrieval by name (#175)
- `exo vm serviceoffering`: show the ID (#178)
- `exo zone`: honor command output formatting options (#179)
- `exo vm serviceoffering`: honor command output formatting options (#182)


## 1.5.0

- Add new flag `--recursive` to the `sos delete` command to empty a bucket before deleting it (#172)
- Add "quiet" mode (#171)
- Fix `sos list` command panic if SOS returns bogus entries
- Fix `lab kube create` node instance upgrade stage (#166)
- Fix `affinitygroup delete` command confirmation prompt bug (#169)
- Fix `sos upload` issue with empty files (#173)
- Require protocol to be specified if a port is provided when adding a Security Group rule
- Require a user-data maximum length of 32Kb during instance creation (#168)


## 1.4.1

- Disable logging by default in `sos upload` command (#160)
- Fix bug in `vm template list` command (#161)


## 1.4.0

- Fix SOS upload large file corruption bug (#137)
- Add support for commands output customization (#150)
- Support template-filter in various commands (#151)
- Fix output bug in `network delete` command (#152)
- Display zone in `template (list|show)` commands (#153)
- Set a custom User-Agent (#154)
- Require confirmation for `vm stop`/`vm reboot` commands (#156)
- Update egoscale to 0.18.1


## 1.3.0

- config: add support for client request custom HTTP headers
- vm: add support for *rescue profile* to `vm create`
- Various `exo * show` commands output normalization


## 1.2.0

- Fix content-type sniffing on files < 512 bytes
- Add the registerCustomTemplate call
- exoscale/feat/list-template-filter
- exoscale/feat/deleteTemplate
- template list: add the templateFilter parameter
- templates: add the "exo vm template delete" subcommand
- exoscale/feat/updateIpAddress
- Add the `eip update` command
- exoscale/mcorbin/ch1915/eip-health-check
- eip_create/eip-show: support for healthchecks


## 1.1.4

- kube: calico/docker version
- vm: reset could accept a template parameter
- kube: force to accept the new conf of cloud-init
- api: make attach/detach ISO visible
- Pimp CMDs having this issue (issue #99) (pr #101)
- Allow VM instance security group modification


## 1.1.3

- Fix #117
- makefile: build exoscale/cli:latest


## 1.1.2

- config: panic on empty defaultZone
- fixup! config: improve life of people without config


## 1.1.1

- config: improve life of people without config


## 1.1.0

- Found a misspelling.
- Fix panic with env credentials
- CLI: show VMs in anti-affinity group
- api: highlight the output (stolen from go-cs)
- affinitygroup: enrich show and list
- lab: kube: add flag --version to create subcommand


## 1.0.9

- feature: affinitygroup show
- fix: no panics when the config is made via env variables only


## 1.0.8

- feature: What do now?
- feature: allow multiple EIP deletion
- feature: runstatus show page
- fix: runstatus reflect API changes


## 1.0.7

- feature: spinners instead of fake loading bars
- feature: `api admin listVirtualMachines`
- feature: `sshkey delete --all`
- fix: `firewall ping6` protocol name
- fix: `firewall add --my-ip` to not create the default CIDR
- change: `firewall add` sets a CIDR by default


## 1.0.6

- feature: runstatus
- feature: lab kube


## 1.0.5

- feature: sos recursive upload
- feature: EXOSCALE_TRACE on the sos command
- feature: allow secrets to come from an external source
- feature: use XDG_CONFIG_HOME by default
- feature: dns remove asks for confirmation
- fix: `--my-ip` fix by @falzm


## 1.0.4

- feature snapshot
- feature dns CAA record
- feature privnet `--cidrmask` as an alternative to `--netmask`
- manpage and bash autocompletion in binaries


## 1.0.3

- feature exo status displaying the exoscale platform status
- feature new API call updateVmNicIp call
- feature sos download has a progress bar


## 1.0.2

- feature sos listings `--short`
- fix change the account selection flag to `--use-account`
- fix version command do not require any config file


## 1.0.1

- feature bump egoscale to v0.12.2


## 1.0.0

- initial release<|MERGE_RESOLUTION|>--- conflicted
+++ resolved
@@ -1,16 +1,15 @@
 # Changelog
 
 ## Unreleased
-<<<<<<< HEAD
+
+### Improvements
+
+- go.mk: upgrade to v2.0.3 #632  
+
 ### Bug fixes
+
 - Fix creation and update of blockstorage volumes/snapshots in non-default zones
-=======
-
-### Improvements
-
-- go.mk: upgrade to v2.0.3 #632  
-
->>>>>>> b73c61d0
+
 ## 1.79.0
 
 ### Features
