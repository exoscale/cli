# Changelog

## Unreleased

### Features

### Bug fixes

### Improvements

- storage: moving the logic to the corresponding subfolder #713
<<<<<<< HEAD
- dns: moving the logic to the corresponding subfolder #715
- config: moving the logic to the corresponding subfolder #715
=======
>>>>>>> c214439a

## 1.85.0

### Features

- Instance SSH: Add command argument #709
- instance: enable tpm cmd
- instance: secureboot and tpm support on create
- sks: add rotate operators CA cmd
- sks: add rotate CSI credentials cmd
- sks: feature-gates support for cluster update and creation #677

### Bug fixes

- eip show: correctly list associated instances #706

### Improvements

- instance: show migrated to egoscale v3
- instance: moving the logic to the corresponding subfolder #710
- instance-type: moving the logic to the corresponding subfolder #700
- private-networks: moving the logic to the corresponding subfolder #700
- instance-template: moving the logic to the corresponding subfolder #701
- SKS: more related commands are migrated to egoscale v3
- SKS: moving the logic to the corresponding subfolder #697
- dbaas: move all commands to egoscale v3
- deploy_target: moving the logic to the corresponding subfolder #698
- SSH: moving the logic to the corresponding subfolder #698
- EIP: moving the logic to the corresponding subfolder #698
- EIP: move to egoscale v3 #684
- dns: move to egoscale v3 #683
- deploy-target: move to egoscale v3 #683
- JSON output: do not escape HTML #682
- IAM org policy and roles: move to egoscale v3 #685
- IAM: moving the logic to the corresponding subfolder #711
- load-balancer: moving the logic to the corresponding subfolder #686
- load-balancer: move to egoscale v3 #687
- anti-affinity-group: moving the logic to the corresponding subfolder #696
- security-group: moving the logic to the corresponding subfolder #702
- instance-pool: moving the logic to the corresponding subfolder #704
- blockstorage: moving the logic to the corresponding subfolder #703
- db-aas: moving the logic to the corresponding subfolder #712

## 1.84.1

### Features

- sks: move cluster creation to egoscale v3 + enable-kube-proxy flag

### Bug fixes

- sks update: fix missing feature gate entry #676

## 1.84.0

### Bug fixes

- fixing bigfile upload stuck issue. #671

### Features

- storage: bucket replication support #668
- dbaas: added valkey
- dbaas: remove redis create
- SKS cluster: display enable kube proxy #675

## 1.83.1

### Improvements

- lint: add golangci-lint action #665

### Bug fixes
- Refactor sos.DownloadFiles & fix file rename #664

## 1.83.0

### Features

- storage: Adding recursive feature to the storage command #653
- Update help for instance protection #658
- dbaas: database management for mysql, pg #661

### Bug fixes

- instance update: fixing no err check after creating client #657
- fix(error): Improve error message on snapshot creation (#655)
- security-group show: fix empty response if an API endpoint is misbehaving #660
- Fix broken zone flag for sks update command #662

## 1.82.0

### Features

- dbaas: added commands for managing service users #654

### Bug fixes

- config: fixing bug sosEndpoint lost after user switch account #652

## 1.81.0

### Features

- Private Network: support for DHCP options (dns-server/ntp-server/router/domain-search) #644

### Improvements

- Private Network: related commands are migrated to egoscale v3
- refactor(iam-api-key): Update IAM API Key manipulation to egoscale v3 #643

### Bug fixes

- Storage: handle errors in batch objects delete action #627
- Instance: Fix instance protection flag update zone context #648
- Anti-affinity group: fix show command to print all the attached instances from different zones #649

## 1.80.0

### Features
- Instance pool: added min-available flag to exo compute #629
- dbaas: external endpoints and external integration commands and sub-commands

## 1.79.1

### Improvements
- dbaas: added commands for getting and updating datadog integration settings #635
- go.mk: upgrade to v2.0.3 #632

### Bug fixes

- Fix creation and update of blockstorage volumes/snapshots in non-default zones

## 1.79.0

### Features

- instance: add a protection flag to exo compute #608

### Improvements

- DBaaS: external endpoints and integrations commands #631
- go.mk: update to v2.0.2 #630

### Bug Fixes

-  Fix list of dependencies for archlinux builds #628

## 1.78.6

### Bug Fixes

- Set API timeout from ENV when credentials are specified in ENV #625

### Changes

- Remove IAM access-key commands #626

## 1.78.5

### Improvements

- dbaas: use dedicated reveal-password endpoint to fetch password and build URI #618
- Instance Create: Migrate to egoscale v3 and add multiple sshkeys #620
- Reword quota description for blockstorage quotas (#622)

## 1.78.4

### Improvements

- Compute Instance delete: Remove multiple entities by their IDs/Names #619

### Bug Fixes

- output template: use text/template #617

### Improvements

- egoscale/v3: use separate module v3.1.0 #621

## 1.78.3

### Improvements

- go.mk: lint with staticcheck #606
- Update deprecated goreleaser directives #607
- sks nodepool: show instance family #615
- Update exo x #616

### Bug Fixes

- dbaas opensearch: remove top-level max-index-count flag #611
- Fix instance/ipool key naming in json output #612

## 1.78.2

### Bug Fixes
- security-group: show instances from all zones #605

## 1.78.1

### Bug Fixes
- SKS: Fix nodepool taints format parsing #600

## 1.78.0

### Features
- blockstorage: implement updating volume and snapshot labels and names #601

## 1.77.2

### Improvements
- Block Storage: Show all quotas #591
- config: remind user that no default account was set #593

### Bug Fixes
- Block Storage: Fix volume show with snapshot #589
- storage presign: fix panic when parsing arg[0] #590
- dbaas migration show: fix panic #597
- sks: enable CSI addon on existing clusters #596

## 1.77.1

### Features
- SKS nodepool: allow specifying kubelet image gc parameters on creation #586

### Improvements
- Egoscale v3: Fix the exoscale trace output #587

### Deprecations
- Config: Remove unused field on config reload #585

## 1.77.0

### Features
- compute: Add Block Storage #574
- sks: flag for CSI addon #572

### Improvements
- Instance reset password: remove wrong "rm" alias #583

### Deprecations

- Removed Windows ARM targets from prebuilt binaries #582

## 1.76.2

### Features
- limits: get block storage volume limit #577

### Improvements
- x: make `exo api` an alias to `exo x` #579
- Update `iam org-policy reset` confirmation text #568
- Update `README.md` with MacOS installation instructions #571

## 1.76.1

### Improvements
- go.mk: use as a plain repo instead of a submodule #575

## 1.76.0

### Bug Fixes
- SOS download: output warning when no objects exist at prefix #563
- Fix the bug in `iam role create` description that made it required #569
- Fix creating role with empty policy #569

### Features
- Updated 'exo x' list-block-storage-volumes #562
- completion: Adding fish support

### Improvements
- Update `exo iam role create` pro tip #55
- `exo iam org-policy`  `replace` command renamed to `update` where `replace` is now alias #569

## 1.75.0

### Features

- iam: implement Org Policy management commands #553
- iam: implement Role management commands #558
- iam: implement API Key management commands #560

## 1.74.5

### Improvements

- README: document installation from AUR #557
- install-script: install rpms from SOS repo #556
- Updated `exo x` for blockstorage #559

## 1.74.4

### Improvements

- publish releases as rpm packages on SOS #555

## 1.74.3

### Improvements

- install script: install from SOS apt repo if possible #551

### Bug Fixes

- Allow executing commands when dbaas JSON schema cannot be loaded #554

## 1.74.2

- update go.mk

## 1.74.1

### Improvements

- release workflow: publish deb packages to SOS #544
- aur releases: skip pgp check #547

## 1.74.0

- publish cli releases as scoop packages #546
- install script: verify signatures before installation #540
- release: adapt AUR release script for signed packages #541
- Updated `exo x` #542

## 1.73.0

### Features

- compute instance: implement reset-password command #536
- Updated `exo x` #539

### Improvements

- release: create source tarball and sign all artifacts #538

## 1.72.2

### Improvements

- sks show: display whether auto-upgrade is enabled #534

### Bug Fixes

- config add: fix adding new config (#537)

## 1.72.1

### Deprecations

- Remove all the deprecated commands (#526) (Deprecated since v0.51.0)

### Bug fixes

- compute: instance reset default template now falling back to current instance template (#528)
- compute: remmove uri and tlssni fields when nlb service healthcheck is "tcp"
- cmd: fix panic if inexistent config file is given (#530)

### Improvements

- release: automate AUR releases for Arch Linux (#531)

## 1.72.0

### Changes

- remove **runstatus** commands
- **status** command shows new status page

## 1.71.2

### Bug Fixes

- Fixed panic in in dbaas type show when authorized is nil (#524)

### Improvements

- Updated alpine version in Dockerfile (#523)

## 1.71.1

### Improvements

- create release GH Action workflow (#522)

## 1.71.0

### Features

- sos: add flags for filtering by version number and ID (#521)
- storage list: allow listing versions of objects (#518)

### Improvements

- Don't fetch account info when adding new account (#520)

## 1.70.0

### Features

- compute instance show: display deploy-target (#512)
- dbaas show grafana: show additional data (#507)
- storage: commands to enable, suspend and get the status of the object versioning setting (#509)
- Script to install the latest version on Debian and Red Hat-based distros

### Improvements

- standardize CI with other Go repos (#506)
- New "Exoternal Contributions" section in README.md with first addition: GitHub Action!
- Update MacOS compiled unified binary name to be inline with others (#517)

### Bug Fixes

- compute instance ssh: don't try to connect to private instances (#514)
- dbaas update: ignore regex checks in Database Settings data (#515)

## 1.69.0

### Features

 - dbaas: add grafana (#503)

## 1.68.0

### Features

 - storage: add support for setting the object ownership(#498)
 - integrations: fig completion (#475)
 - zones: add at-vie-2 to the list of zones (#501)

### Bug Fixes

 - compute instance snapshot: remove hardcoded timeout and bump default timeout to 20 minutes (#493)
 - compute instance list: fix data races (#497)

## 1.67.0

### Features

- `exo compute instance reveal-password`: new command that prints the password of a Compute instance (#494)
- `exo compute security-group list`: added flag `--visibility` to chose between private and public security groups (#494)
- `exo compute security-group rule add`: support creating rules referencing public groups (#495)
- Updated `exo x`

## 1.66.0

### Features

- `exo compute elastic-ip show <elastic ip>`: show names of instances attached to EIP (#490)

## 1.65.0

### Features

- `exo dbaas migration stop`: new command to stop database migration (#487)
- `exo compute security-group`: show instances in security group (#489)
- `exo compute sks nodepool`: show addons (#488)

## 1.64.0

### Features

- SKS nodepool: add `storage-lvm` addon (#486)
- Instance Pool: Deprecates `--template-filter` in favor of `--template-visibility` (#485)
- Updated `exo x`

### Bug Fixes

- Don't panic on nil pointer in dbaas opensearch commands (#484)
- Improve search template by name (#485)

## 1.63.0

### Features

-  `compute private instance support`: new `--private-instance` flag (#483)

## 1.62.0

### Features

- `compute instance update`, `compute elastic-ip update`: add support for Reverse DNS using `--reverse-dns` flag (#482)

## 1.61.0

### Features

- `storage list`: using delimiter to speed up listing of objects (#479)
- New configuration parameter (`clientTimeout`) to set API timeout (#478)
- Updated `dbaas show` for ACL API changes (#480)
- Updated `exo x`

## 1.60.0

### Features

- `config`: allow specifying a default output format (#476)
- Update 'Not Found' error message to include search zone where relevant (#472)
- Updated `exo x`

## 1.59.3

### Bug Fixes

- Fix panic in nlb show if a NLB doesn't have an IP yet (#473)
- Remove SOS certs that were shipped as a workaround with Windows releases (#470)

## 1.59.1

### Bug Fixes

- Fix panic in nlb list if a NLB doesn't have an IP yet (#468)

## 1.59.0

### Features

- `exo compute elastic-ip`: added IPv6 support.
- `exo x`: update commands.

### Bug Fixes

- `exo dbaas show opensearch`: fixed panic on nil value in response.
- `exo compute instance list`: fixed panic when instance has no IP.

## 1.58.0

### Features

- New `exo dbaas` type: OpenSearch.
- Default instance template updated: Linux Ubuntu 22.04 LTS.
- `exo dns`: now uses exoscale v2 API.
- `exo sks`: new CA option `control-plane`.

## 1.57.0

### Features

- `exo compute instance-template register`: add `--build`, `--version` and `--maintainer` to set template metadata.
- `exo dbaas logs --help`: explain how to use `--offset`.

## 1.56.0

### Features

- `exo compute sks create`: add `--cni` to specify the CNI plugin to deploy (conflicts with `--no-cni`, default to 'calico').
- `exo compute instance-template register`: add `--timeout` to configure registration timeout (default to 1h).

## 1.55.0

### Features

- `exo dbaas type show`: add `--backup-config` to print backup configuration for service type and plan.

### Bug Fixes

- Fix request signature bug with unsafe characters in the URL path.

## 1.54.0

### Features

- `exo compute instance create`, `exo compute instance-pool create`: remove default Cloud-Init compression on Instance creation, add `--cloud-init-compress` to compress the Instance Cloud-Init user-data.

## 1.53.0

### Features

- `exo dbaas create`, `exo dbaas update`: add dbaas migration configuration, add `--mysql-binlog-retention-period` to configure binlog entries retention.

### Bug Fixes

- `exo dbaas create`: fix panic when using `--maintenance-dow` and `--maintenance-time`.
- `exo * list`: fix race condition in most list commands.

## 1.52.1

### Bug Fixes

- `exo compute instance-template register` with `--from-snapshot`: now handle correctly '--disable-password', '--disable-ssh-key', and '--username' flags.

### Changes

- Now built with go 1.17

## 1.52.0

### Features

- `exo x`: bump commands
- `exo compute sks nodepool add`: add `linbit` flag to allow a non-standard partitioning scheme on nodes

## 1.51.2

### Bug Fixes

- Fix panic while rendering the table output of some commands (#439)

## 1.51.0

### Features

- `exo compute sks deprecated-resources`: list deprecated resources that will be removed in a future version of Kubernetes

### Changes

- `exo compute sks upgrade`: now warns about deprecated resources if target version doesn't support them anymore.

## 1.50.0

### Features

- `exo dbaas migration status`: get the status of a dbaas migration


## 1.49.3

### Bug Fixes

- `exo compute`: fix to use defaultTemplate from current account

- `exo storage`: fix empty object upload and download

## 1.49.2

- `exo dbaas`: fix a crash in the `show` command


## 1.49.1

### Bug Fixes

- `exo compute instance-template register`: fix `--from-snapshot` flag


## 1.49.0

### Changes

- `exo compute sks create`: flag `--oidc-required-claim` value type is now string *stringToString* instead of *string*


## 1.48.2

### Bug Fixes

- `exo dbaas`: fix a crash in the `logs` command


## 1.48.1

### Bug Fixes

- `exo compute sks`: fix a crash in the `create` command


## 1.48.0

### Changes

- `exo iam apikey *` commands are now deprecated, replaced by `exo iam access-key *`

### Features

- New `exo iam access-key *` commands
- New `exo dbaas metrics` command
- New `exo dbaas metrics` command


## 1.47.2

### Bug Fixes

- `exo dbaas show`: fix a crash with `pg`-type services
- `exo limits`: add missing entry for NLBs


## 1.47.1

### Bug Fixes

- Fix a bug crashing deprecated commands
- Improve formatting of the "Available Versions" column for the `exo dbaas type list` command output


## 1.47.0

### Changes

- `exo dbaas type update (list|show)` commands output: the `LatestVersion` label has been replaced by `AvailableVersions`

### Features

- `exo compute sks create`: add support for OpenID Connect configuration via `--oidc-*` flags
- `exo compute security-group delete`: add `--delete-rules|-r` flag


## 1.46.0

### Changes

- `exo dbaas (create|update) --help`: all type-specific `--<TYPE>-*` flag help descriptions have been moved to `--help-<TYPE>`
- `exo dbaas type show`: plans are not displayed by default, use the `--plans` flag to display a detailed list of plans supported by type (#405)

### Features

- `exo compute instance-type list`: new flag `--verbose|-v` to display more details (# CPUs, memory) (#407)
- `exo dbaas create mysql`: add `--mysql-recovery-backup-time` flag
- `exo dbaas create pg`: add `--pg-recovery-backup-time` flag
- `exo dbaas create redis`: add `--redis-recovery-backup-name` flag
- `exo dbaas show`: output service software version (#402)

### Bug Fixes

- `exo dbaas show`: add missing version for types `mysql`/`pg` (#406)
- `exo dbaas (create|update)`: improve maintenance-related flags handling (#404)


## 1.45.2

### Bug Fixes

- `exo compute instance create`: fixed a bug causing the CLI to crash when the `--private-network` flag is specified (#401)


## 1.45.1

### Bug Fixes

- `exo compute instance-template register`: fixed a bug preventing the use of the command without passing `--disable-(password|ssh-key)` flags (#399)


## 1.45.0

### Features

- New `exo dbaas` commands (#395)
- `exo compute sks`: add support for taints to Nodepools (#390)
- `exo compute instance start`: add new flag `--rescue-mode` (#389)
- `exo compute instance-template show`: output zone

### Bug Fixes

- `exo storage upload`: fix large file upload bug (#397)
- `exo compute instance`: raise operation timeout to 10mn (#391)


## 1.44.0

### Features

- New `exo compute instance snapshot revert` command


## 1.43.0

### Changes

- Commands `exo compute instance-pool (create|update)` flags `--keypair`/`--privnet` are now deprecated, replaced by `--ssh-key`/`--private-network`

### Features

- New `exo compute instance snapshot export` command


## 1.42.0

### Changes

- Command `exo compute instance-pool show` output template label `.ServiceOffering` has been renamed `.InstanceType`
- Commands `exo compute instance-pool (create|update)` flags `--disk`/`--service-offering` are now deprecated, replaced by `--disk-size`/`--instance-type`


## 1.41.1

### Bug Fixes

- Fix `exo compute instance private-network update-ip` command


## 1.41.0

### Changes

- All Compute-related commands have been relocated to the `exo compute`
  sub-section. Original top-level commands (e.g. `exo vm`, `exo firewall`, `exo
  privnet`...) are now deprecated, and will be removed in a future release.

### Features

- New `exo compute security-group` commands
- New `exo compute sks upgrade-service-level` command

### Bug Fixes

- Fix Bash shell completion destination file path


## 1.40.5

### Changes

- `exo lab db show`: change `.Users` output label format


## 1.40.4

### Changes

- Update experimental `exo lab db` commands


## 1.40.3

### Bug Fixes

- Fix `exo compute instance-template list` command ignoring the `--zone` flag


## 1.40.2

### Bug Fixes

- Report missing Compute instance snapshots size in `exo compute instance snapshot show` command


## 1.40.1

### Bug Fixes

- Fix the asynchronous operation spinner to output to *stderr* intead of *stdout*


## 1.40.0

### Features

- New `exo compute instance snapshot` commands


## 1.39.0

### Features

- New `exo compute instance (resize-disk|reset|scale)` commands
- New `exo compute ssh-key` commands
- `exo compute instance create` now creates a single-use SSH key by default if none specified (similar to `exo vm create`)

### Changes

- `exo vm deploytarget` commands have been relocated to `exo compute deploy-target`


## 1.38.0

### Features

- `exo sks create`: add `--nodepool-private-network` flag

### Bug Fix

- `exo compute instance create`: fix private networks attachment


## 1.37.0

### Features

- Add `exo compute instance-template` commands
- Add `exo compute instance-type` commands
- `exo sks nodepool`: add support for Private Networks


## 1.36.0

### Features

- `exo vm`: add support for reverse DNS management


## 1.35.1

### Changes

- `exo vm`: remove deprecation warning


## 1.35.0

### Features

- `exo compute instance`: add `private-network` commands
- `exo compute instance`: add `security-group` commands
- `exo compute instance`: add `reboot` command
- `exo compute instance`: add `ssh`/`scp` commands


## 1.34.0

### Features

- sks: add support for labels/auto-upgrade

### Bug Fixes

- Add missing IP address in `exo compute instance show` command output


## 1.33.0

### Features

- Add new `exo compute instance` commands

### Changes

- Removed deprecated `exo api` command
- Deprecated `exo vm` commands


## 1.32.2

### Bug Fixes

- Fix crash during `exo lab db types list|show`
- Fix Zsh completion file installation path


## 1.32.1

### Bug Fixes

- `exo lab db update`: fix `--termination-protection` flag handling when set to `false`


## 1.32.0

### Features

- New commands `exo lab db`

### Bug Fixes

- Fix output annotations for `exo deploytarget list` command
- Fix `exo sks create` command description

### Changes

- The `exo lab kube` commands have been removed


## 1.31.0

### Features

- Add autocompletion generation for more shells
- `exo nlb`: add support for labels

## Bug Fixes

- `exo limits`: add missing organization resource limits
- `exo storage upload`: detect content type before file upload
- `exo firewall`: support Security Group rules with ICMP code/type -1

## Changes

- `exo nlb service add`: the flag `--instance-pool-id` has been replaced by `--instance-pool` accepting either a name or ID


## 1.30.0

### Features

- `exo sks`: add support for Instance Prefix/Deploy Target to Nodepools

### Bug Fixes

- `exo instancepool`: fix a bug in the "evict" command


## 1.29.0

### Features

- `exo vm deploytarget`: add support for Deploy Target resources
- `exo instancepool`: add support for Elastic IPs, Deploy Targets and Instance Prefix
- `exo instancepool`: add `evict` command

### Changes

- `exo sks nodepool scale`: ask for confirmation (can be overridden via the `-f, --force` flag)
- `exo eip list`: remove instances list from the output (information available via `exo eip show`)


## 1.28.0

### Improvements

- `exo storage show`: display object URL (#333)
- `exo sks create`: deploy K8s Metrics Server add-on by default (#331)


## 1.27.2

### Bug Fixes

- `exo vm create`: invalid API request signature caused by cloud-init userdata (#330)
- Various `exo storage` bug fixes (#326)


## 1.27.1

### Bug Fixes

- Various `exo storage` bug fixes (#326)


## 1.27.0

### New

- `exo storage` commands (#319)

### Changes

- The `exo sos` commands are now deprecated and replaced by `exo storage` commands


## 1.26.0

### Bug Fixes

- Raise the timeout value for the `exo sks *` commands

### Improvements

- `exo sks kubeconfig`: add support for exec credential mode (#323)


## 1.25.0

### Features

- `exo sks`: add `authority-cert` command
- `exo sks`: add `rotate-ccm-credentials` command
- `exo sks nodepool`: add `list` command (#314)

### Bug Fixes

- Manpages are now rendered correctly

### Improvements

- `exo sks nodepool`: support Nodepools Security Groups/Anti-Affinity Groups updating

### Changes

- `exo sks kubeconfig`: use group `system:masters` by default if no groups are specified
- `exo sks create`: flag `--version` now defaults to `latest` (latest available version returned by `exo sks versions`)


## 1.24.0

### Features

- `exo sks nodepool`: add Anti-Affinity Groups support

### Improvements

- `exo sks nodepool`: prompt for confirmation before evict

### Bug Fixes

- `exo instancepool delete`: prevent deletion if still referenced (#310)
- `exo sks evict`: fix arguments parsing issue (#312)

### Changes

- Drop support for CloudStack configuration (#311)
- `exo sks create`: set default version to 1.20.2


## 1.23.0

### Features

- New command `exo sks versions`
- New command `exo sks upgrade`
- New command `exo sks nodepool evict`

### Improvements

- `exo vm firewall` commands now update the Security Group memberships without requiring stopping the Compute instance (#308)


## 1.22.2

### Improvements

- `exo sos upload`: always send content md5 (#304)


## 1.22.1

### Bug Fixes

- `exo eip`: fixed "Healthcheck TLS Skip Verify" property reset to `false` after update operation


## 1.22.0

### New

- Add support for SKS resources management (#299)
- Add support for Anti-Affinity Groups to Instance Pools (#302)

### Bug Fixes

- `exo limits`: incorrect custom templates reporting (#300)


## 1.21.0

### Improvements

- `exo vm create` now supports the global `-O|--output-format` flag (#297)

### Changes

- Switched default API endpoint to `https://api.exoscale.com/v1`


## 1.20.2

### Changes

- Command custom `--output text` mode doesn't add a trailing empty line anymore, since in a pipe usage this can generate bogus empty entries in line-based processing.


## 1.20.1

### Bug Fixes

- sos: fix endpoint construction (#295)


## 1.20.0

### New

* `exo lab coi` command (#292)

### Improvements

* Improved `exo sos list` command performance with large buckets (#293)


## 1.19.0

### New

* `exo sos acl add`: support for recursive ACL addition (#290)


## 1.18.0

### New

* `exo nlb`: support for HTTP health checking (#284)

### Bug Fixes

* sos: fix bucket location inferring logic (#285)


## 1.17.0

### New

* `exo instancepool`: support for disk size updating (#282)
* `exo instancepool`: support for IPv6 activation
* `exo eip`: support for HTTP health checking

### Changes

* Operations progress info/messages is now output to `stderr` (#280)


## 1.16.1

### Bug Fixes

* `vm template list`: don't de-dup custom templates (#277)

### Changes

* `privnet show` command now reports the Private Network description in output
* `vm template list` command now reports the full creation date in output
* Instead of returning an error when multiple templates match a same name, the CLI now uses the most recent template (#278)


## 1.16.0

### New

* `exo vm *`/`exo ssh` commands now support instance names shell autocompletion (Bash only) (#273)

### Changes

* `exo vm snapshot show`: `Instance` field has been replaced by 2 fields `Instance Name`/`Instance ID`, and 2 new fields `Template Name`/`Template ID` have been added (#274)


## 1.15.0

### New

* `exo vm template register`: new flag `--from-snapshot` allowing registration of a custom template directly from a Compute instance snapshot (#268)

### Bug Fixes

* `exo lab kube create`: bumped outdated software versions

### Changes

* The `exo vm template register` command now expects the template name to be specified as positional argument instead of `--name` flag.


## 1.14.0

### New

* `exo scp` command (#267)
* `exo vm template register`: new flag `--boot-mode` to register UEFI-based custom templates (#266)

### Changes

* The `--description` flag is now optional in `exo vm template register`
* `exo nlb show`: JSON output `services` key is now lowercase


## 1.13.3

### Bug Fixes

* Fixed `exo ssh` command that didn't detect SSH private key file properly (#264)

### Changes

* `exo nlb` commands now accept a resource name as well as an ID (#265)


## 1.13.2

### Bug Fixes

* Fixed subcommand config settings leaking (#260)
* Fixed unused configuration cache file generation (#261)


## 1.13.1

### Internal

* Updated egoscale library following API V2 changes


## 1.13.0

### New

* Add support for Network Load Balancer resources management (`exo nlb`)
* Command `exo vm snapshot export` can now download exported snapshots with flag `--download` (#249)
* Arbitrary SSH client options can now be passed to the `exo ssh` command with flag `--ssh-options` (#250)
* `exo help environment` displays information about supported environment variables (#253)
* New command `exo vm update` to allow Compute instance properties modification (#255)
* `exo config show` now displays the path to the currently used configuration file (#257)
* Command `exo sos download` can now overwrite the destination file with flag `--force`

### Bug Fixes

* Fixed Snapcraft packaging (#243)
* Fixed client User Agent setting (#248)
* Fixed handling issues with username-less templates (#257)
* Fixed configuration file detection on Windows (#259)

### Changes

* Improved SOS certificates handling on Windows (#244)
* `exo zones` now displays zones sorted alphabetically (#246)
* `exo sos list` now returns the buckets size (#252)
* Commands that require a zone to be specified now default to the current account's default zone setting (#258)


## 1.12.0

### New

* Add [`go.mk`](https://github.com/exoscale/go.mk) support for exo cli (#233)
* Add `exo vm snapshot export` command to export an instant snapshot of a volume (#234)
* Add `exo limits` command to show the safety limits currently enforced on your account (#232)
* Add support to run `exo` binary on arm architecture 32/64 bits (#230)

### Bug Fixes

* Fix account selector in `exo config` (#241)
* Fix panic when `--quiet` flag is used (#236)

### Changes

* The `--output-format|-O` flag is no longer required with the `--output-template` flag (#239)
* Improve `apikey` commands output UX (#231)


## 1.11.0

### New

* Add new `exo vm snapshot show` command to display a Compute instance snapshot details

### Bug Fixes

* Fix configuration file detection issue on Windows
* Fix Calico version error in `exo lab kube` (#225)

### Changes

* Configuration profiles management (`exo config`) has been improved (#221)
* The following commands now support output customization through the global `--output-format|-O` flag:
  * `exo affinitygroup create`
  * `exo privnet create`
  * `exo sshkey create`
  * `exo sshkey upload`
  * `exo vm snapshot create`
  * `exo vm template register`


## 1.10.0

### New

* Add support for resource-level IAM API keys creation (#219)


## 1.9.0

### New

* Add support for `exo iam` as a top-level entity instead of as a lab feature (#214)

### Bug fixes

* Fix bug when you use an API key with sos/* rights only (#217)

### Changes

* Changes the number of requests to minio before returning an error in `exo sos` (#213)
* Improves the output of the `exo iam apikey operations` command (#212)


## 1.8.0

### New

* A new `exo sos show` command has been added to display object storage object properties (#204)
* Add support for `exo instancepool` as a top-level entity instead of as a lab feature (#211)

### Bug fixes

* Fixed Full-Control on object then adding a manual Grant rule. (#194)

### Changes

* Print back the SOS HTTP link when granting a canned `--public-read` or `--public-read-write` ACL (#208)
* `-z` is now available as a shorthand parameter wherever a `--zone` parameter is accepted (#209)


## 1.7.0

### New

* Add new `exo config add` command to configure additional CLI accounts (#202)
* Add new `exo lab iam apikey operations` command to list supported IAM API key operations (#199)

### Bug fixes

* Allow IAM API key revocation by name in addition of by key (#195)
* Improve configuration account creation process when using restricted API keys (#195)

### Changes

* `exo vm show` now displays attached Private Networks (#196)


## 1.6.0

### New

* Add support for Elastic IP descriptions (#191)
* Add support for IAM management preview in `exo lab` (#186)
* Add support for Instance Pools management in `exo lab` (#185)

### Bug fixes

* Fix panic when `$EXOSCALE_ACCOUNT` environment variable is set

### Changes

* `exo` now defaults to `$HOME` to look up configuration directory if `$XDG_CONFIG_HOME` is not set (#193)
* `exo vm create` now sets the service offering to *Medium* by default
* `exo sos create` now checks if user-specified zone exists (#183)
* `exo vm` lifecycle commands (`start`, `stop`...) are now more efficient with multiple instances (#134)
* On Windows, `exo sos` commands now require an external file containing the Exoscale SOS secure certificate chain. Use
  the `exo sos --help` for more information regarding this issue.



## 1.5.1

- Fix network retrieval by name (#175)
- `exo vm serviceoffering`: show the ID (#178)
- `exo zone`: honor command output formatting options (#179)
- `exo vm serviceoffering`: honor command output formatting options (#182)


## 1.5.0

- Add new flag `--recursive` to the `sos delete` command to empty a bucket before deleting it (#172)
- Add "quiet" mode (#171)
- Fix `sos list` command panic if SOS returns bogus entries
- Fix `lab kube create` node instance upgrade stage (#166)
- Fix `affinitygroup delete` command confirmation prompt bug (#169)
- Fix `sos upload` issue with empty files (#173)
- Require protocol to be specified if a port is provided when adding a Security Group rule
- Require a user-data maximum length of 32Kb during instance creation (#168)


## 1.4.1

- Disable logging by default in `sos upload` command (#160)
- Fix bug in `vm template list` command (#161)


## 1.4.0

- Fix SOS upload large file corruption bug (#137)
- Add support for commands output customization (#150)
- Support template-filter in various commands (#151)
- Fix output bug in `network delete` command (#152)
- Display zone in `template (list|show)` commands (#153)
- Set a custom User-Agent (#154)
- Require confirmation for `vm stop`/`vm reboot` commands (#156)
- Update egoscale to 0.18.1


## 1.3.0

- config: add support for client request custom HTTP headers
- vm: add support for *rescue profile* to `vm create`
- Various `exo * show` commands output normalization


## 1.2.0

- Fix content-type sniffing on files < 512 bytes
- Add the registerCustomTemplate call
- exoscale/feat/list-template-filter
- exoscale/feat/deleteTemplate
- template list: add the templateFilter parameter
- templates: add the "exo vm template delete" subcommand
- exoscale/feat/updateIpAddress
- Add the `eip update` command
- exoscale/mcorbin/ch1915/eip-health-check
- eip_create/eip-show: support for healthchecks


## 1.1.4

- kube: calico/docker version
- vm: reset could accept a template parameter
- kube: force to accept the new conf of cloud-init
- api: make attach/detach ISO visible
- Pimp CMDs having this issue (issue #99) (pr #101)
- Allow VM instance security group modification


## 1.1.3

- Fix #117
- makefile: build exoscale/cli:latest


## 1.1.2

- config: panic on empty defaultZone
- fixup! config: improve life of people without config


## 1.1.1

- config: improve life of people without config


## 1.1.0

- Found a misspelling.
- Fix panic with env credentials
- CLI: show VMs in anti-affinity group
- api: highlight the output (stolen from go-cs)
- affinitygroup: enrich show and list
- lab: kube: add flag --version to create subcommand


## 1.0.9

- feature: affinitygroup show
- fix: no panics when the config is made via env variables only


## 1.0.8

- feature: What do now?
- feature: allow multiple EIP deletion
- feature: runstatus show page
- fix: runstatus reflect API changes


## 1.0.7

- feature: spinners instead of fake loading bars
- feature: `api admin listVirtualMachines`
- feature: `sshkey delete --all`
- fix: `firewall ping6` protocol name
- fix: `firewall add --my-ip` to not create the default CIDR
- change: `firewall add` sets a CIDR by default


## 1.0.6

- feature: runstatus
- feature: lab kube


## 1.0.5

- feature: sos recursive upload
- feature: EXOSCALE_TRACE on the sos command
- feature: allow secrets to come from an external source
- feature: use XDG_CONFIG_HOME by default
- feature: dns remove asks for confirmation
- fix: `--my-ip` fix by @falzm


## 1.0.4

- feature snapshot
- feature dns CAA record
- feature privnet `--cidrmask` as an alternative to `--netmask`
- manpage and bash autocompletion in binaries


## 1.0.3

- feature exo status displaying the exoscale platform status
- feature new API call updateVmNicIp call
- feature sos download has a progress bar


## 1.0.2

- feature sos listings `--short`
- fix change the account selection flag to `--use-account`
- fix version command do not require any config file


## 1.0.1

- feature bump egoscale to v0.12.2


## 1.0.0

- initial release<|MERGE_RESOLUTION|>--- conflicted
+++ resolved
@@ -9,11 +9,8 @@
 ### Improvements
 
 - storage: moving the logic to the corresponding subfolder #713
-<<<<<<< HEAD
 - dns: moving the logic to the corresponding subfolder #715
 - config: moving the logic to the corresponding subfolder #715
-=======
->>>>>>> c214439a
 
 ## 1.85.0
 
