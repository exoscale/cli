# Changelog

## UNRELEASED

<<<<<<< HEAD
### Bug Fixes

- fixed: instance reset default template now falling back to current instance template
=======
### Deprecations

- Remove all the deprecated commands (#526) (Deprecated since v0.51.0)

### Bug fixes

- compute: instance reset default template now falling back to current instance template (#528)
- compute: remmove uri and tlssni fields when nlb service healthcheck is "tcp"
- cmd: fix panic if inexistent config file is given (#530)
>>>>>>> 8ce8b5e0

## Improvements

- release: automate AUR releases for Arch Linux (#531)

## 1.72.0

### Changes

- remove **runstatus** commands
- **status** command shows new status page

## 1.71.2

### Bug Fixes

- Fixed panic in in dbaas type show when authorized is nil (#524)

### Improvements

- Updated alpine version in Dockerfile (#523)

## 1.71.1

### Improvements

- create release GH Action workflow (#522)

## 1.71.0

### Features

- sos: add flags for filtering by version number and ID (#521)
- storage list: allow listing versions of objects (#518)

### Improvements

- Don't fetch account info when adding new account (#520)

## 1.70.0

### Features

- compute instance show: display deploy-target (#512)
- dbaas show grafana: show additional data (#507)
- storage: commands to enable, suspend and get the status of the object versioning setting (#509)
- Script to install the latest version on Debian and Red Hat-based distros

### Improvements

- standardize CI with other Go repos (#506)
- New "Exoternal Contributions" section in README.md with first addition: GitHub Action!
- Update MacOS compiled unified binary name to be inline with others (#517)

### Bug Fixes

- compute instance ssh: don't try to connect to private instances (#514)
- dbaas update: ignore regex checks in Database Settings data (#515)

## 1.69.0

### Features

 - dbaas: add grafana (#503)

## 1.68.0

### Features

 - storage: add support for setting the object ownership(#498)
 - integrations: fig completion (#475)
 - zones: add at-vie-2 to the list of zones (#501)

### Bug Fixes

 - compute instance snapshot: remove hardcoded timeout and bump default timeout to 20 minutes (#493)
 - compute instance list: fix data races (#497)

## 1.67.0

### Features

- `exo compute instance reveal-password`: new command that prints the password of a Compute instance (#494)
- `exo compute security-group list`: added flag `--visibility` to chose between private and public security groups (#494)
- `exo compute security-group rule add`: support creating rules referencing public groups (#495)
- Updated `exo x`

## 1.66.0

### Features

- `exo compute elastic-ip show <elastic ip>`: show names of instances attached to EIP (#490)

## 1.65.0

### Features

- `exo dbaas migration stop`: new command to stop database migration (#487)
- `exo compute security-group`: show instances in security group (#489)
- `exo compute sks nodepool`: show addons (#488)

## 1.64.0

### Features

- SKS nodepool: add `storage-lvm` addon (#486)
- Instance Pool: Deprecates `--template-filter` in favor of `--template-visibility` (#485)
- Updated `exo x`

### Bug Fixes

- Don't panic on nil pointer in dbaas opensearch commands (#484)
- Improve search template by name (#485)

## 1.63.0

### Features

-  `compute private instance support`: new `--private-instance` flag (#483)

## 1.62.0

### Features

- `compute instance update`, `compute elastic-ip update`: add support for Reverse DNS using `--reverse-dns` flag (#482)

## 1.61.0

### Features

- `storage list`: using delimiter to speed up listing of objects (#479)
- New configuration parameter (`clientTimeout`) to set API timeout (#478)
- Updated `dbaas show` for ACL API changes (#480)
- Updated `exo x`

## 1.60.0

### Features

- `config`: allow specifying a default output format (#476)
- Update 'Not Found' error message to include search zone where relevant (#472)
- Updated `exo x`

## 1.59.3

### Bug Fixes

- Fix panic in nlb show if a NLB doesn't have an IP yet (#473)
- Remove SOS certs that were shipped as a workaround with Windows releases (#470)

## 1.59.1

### Bug Fixes

- Fix panic in nlb list if a NLB doesn't have an IP yet (#468)

## 1.59.0

### Features

- `exo compute elastic-ip`: added IPv6 support.
- `exo x`: update commands.

### Bug Fixes

- `exo dbaas show opensearch`: fixed panic on nil value in response.
- `exo compute instance list`: fixed panic when instance has no IP.

## 1.58.0

### Features

- New `exo dbaas` type: OpenSearch.
- Default instance template updated: Linux Ubuntu 22.04 LTS.
- `exo dns`: now uses exoscale v2 API.
- `exo sks`: new CA option `control-plane`.

## 1.57.0

### Features

- `exo compute instance-template register`: add `--build`, `--version` and `--maintainer` to set template metadata.
- `exo dbaas logs --help`: explain how to use `--offset`.

## 1.56.0

### Features

- `exo compute sks create`: add `--cni` to specify the CNI plugin to deploy (conflicts with `--no-cni`, default to 'calico').
- `exo compute instance-template register`: add `--timeout` to configure registration timeout (default to 1h).

## 1.55.0

### Features

- `exo dbaas type show`: add `--backup-config` to print backup configuration for service type and plan.

### Bug Fixes

- Fix request signature bug with unsafe characters in the URL path.

## 1.54.0

### Features

- `exo compute instance create`, `exo compute instance-pool create`: remove default Cloud-Init compression on Instance creation, add `--cloud-init-compress` to compress the Instance Cloud-Init user-data.

## 1.53.0

### Features

- `exo dbaas create`, `exo dbaas update`: add dbaas migration configuration, add `--mysql-binlog-retention-period` to configure binlog entries retention.

### Bug Fixes

- `exo dbaas create`: fix panic when using `--maintenance-dow` and `--maintenance-time`.
- `exo * list`: fix race condition in most list commands.

## 1.52.1

### Bug Fixes

- `exo compute instance-template register` with `--from-snapshot`: now handle correctly '--disable-password', '--disable-ssh-key', and '--username' flags.

### Changes

- Now built with go 1.17

## 1.52.0

### Features

- `exo x`: bump commands
- `exo compute sks nodepool add`: add `linbit` flag to allow a non-standard partitioning scheme on nodes

## 1.51.2

### Bug Fixes

- Fix panic while rendering the table output of some commands (#439)

## 1.51.0

### Features

- `exo compute sks deprecated-resources`: list deprecated resources that will be removed in a future version of Kubernetes

### Changes

- `exo compute sks upgrade`: now warns about deprecated resources if target version doesn't support them anymore.

## 1.50.0

### Features

- `exo dbaas migration status`: get the status of a dbaas migration


## 1.49.3

### Bug Fixes

- `exo compute`: fix to use defaultTemplate from current account

- `exo storage`: fix empty object upload and download

## 1.49.2

- `exo dbaas`: fix a crash in the `show` command


## 1.49.1

### Bug Fixes

- `exo compute instance-template register`: fix `--from-snapshot` flag


## 1.49.0

### Changes

- `exo compute sks create`: flag `--oidc-required-claim` value type is now string *stringToString* instead of *string*


## 1.48.2

### Bug Fixes

- `exo dbaas`: fix a crash in the `logs` command


## 1.48.1

### Bug Fixes

- `exo compute sks`: fix a crash in the `create` command


## 1.48.0

### Changes

- `exo iam apikey *` commands are now deprecated, replaced by `exo iam access-key *`

### Features

- New `exo iam access-key *` commands
- New `exo dbaas metrics` command
- New `exo dbaas metrics` command


## 1.47.2

### Bug Fixes

- `exo dbaas show`: fix a crash with `pg`-type services
- `exo limits`: add missing entry for NLBs


## 1.47.1

### Bug Fixes

- Fix a bug crashing deprecated commands
- Improve formatting of the "Available Versions" column for the `exo dbaas type list` command output


## 1.47.0

### Changes

- `exo dbaas type update (list|show)` commands output: the `LatestVersion` label has been replaced by `AvailableVersions`

### Features

- `exo compute sks create`: add support for OpenID Connect configuration via `--oidc-*` flags
- `exo compute security-group delete`: add `--delete-rules|-r` flag


## 1.46.0

### Changes

- `exo dbaas (create|update) --help`: all type-specific `--<TYPE>-*` flag help descriptions have been moved to `--help-<TYPE>`
- `exo dbaas type show`: plans are not displayed by default, use the `--plans` flag to display a detailed list of plans supported by type (#405)

### Features

- `exo compute instance-type list`: new flag `--verbose|-v` to display more details (# CPUs, memory) (#407)
- `exo dbaas create mysql`: add `--mysql-recovery-backup-time` flag
- `exo dbaas create pg`: add `--pg-recovery-backup-time` flag
- `exo dbaas create redis`: add `--redis-recovery-backup-name` flag
- `exo dbaas show`: output service software version (#402)

### Bug Fixes

- `exo dbaas show`: add missing version for types `mysql`/`pg` (#406)
- `exo dbaas (create|update)`: improve maintenance-related flags handling (#404)


## 1.45.2

### Bug Fixes

- `exo compute instance create`: fixed a bug causing the CLI to crash when the `--private-network` flag is specified (#401)


## 1.45.1

### Bug Fixes

- `exo compute instance-template register`: fixed a bug preventing the use of the command without passing `--disable-(password|ssh-key)` flags (#399)


## 1.45.0

### Features

- New `exo dbaas` commands (#395)
- `exo compute sks`: add support for taints to Nodepools (#390)
- `exo compute instance start`: add new flag `--rescue-mode` (#389)
- `exo compute instance-template show`: output zone

### Bug Fixes

- `exo storage upload`: fix large file upload bug (#397)
- `exo compute instance`: raise operation timeout to 10mn (#391)


## 1.44.0

### Features

- New `exo compute instance snapshot revert` command


## 1.43.0

### Changes

- Commands `exo compute instance-pool (create|update)` flags `--keypair`/`--privnet` are now deprecated, replaced by `--ssh-key`/`--private-network`

### Features

- New `exo compute instance snapshot export` command


## 1.42.0

### Changes

- Command `exo compute instance-pool show` output template label `.ServiceOffering` has been renamed `.InstanceType`
- Commands `exo compute instance-pool (create|update)` flags `--disk`/`--service-offering` are now deprecated, replaced by `--disk-size`/`--instance-type`


## 1.41.1

### Bug Fixes

- Fix `exo compute instance private-network update-ip` command


## 1.41.0

### Changes

- All Compute-related commands have been relocated to the `exo compute`
  sub-section. Original top-level commands (e.g. `exo vm`, `exo firewall`, `exo
  privnet`...) are now deprecated, and will be removed in a future release.

### Features

- New `exo compute security-group` commands
- New `exo compute sks upgrade-service-level` command

### Bug Fixes

- Fix Bash shell completion destination file path


## 1.40.5

### Changes

- `exo lab db show`: change `.Users` output label format


## 1.40.4

### Changes

- Update experimental `exo lab db` commands


## 1.40.3

### Bug Fixes

- Fix `exo compute instance-template list` command ignoring the `--zone` flag


## 1.40.2

### Bug Fixes

- Report missing Compute instance snapshots size in `exo compute instance snapshot show` command


## 1.40.1

### Bug Fixes

- Fix the asynchronous operation spinner to output to *stderr* intead of *stdout*


## 1.40.0

### Features

- New `exo compute instance snapshot` commands


## 1.39.0

### Features

- New `exo compute instance (resize-disk|reset|scale)` commands
- New `exo compute ssh-key` commands
- `exo compute instance create` now creates a single-use SSH key by default if none specified (similar to `exo vm create`)

### Changes

- `exo vm deploytarget` commands have been relocated to `exo compute deploy-target`


## 1.38.0

### Features

- `exo sks create`: add `--nodepool-private-network` flag

### Bug Fix

- `exo compute instance create`: fix private networks attachment


## 1.37.0

### Features

- Add `exo compute instance-template` commands
- Add `exo compute instance-type` commands
- `exo sks nodepool`: add support for Private Networks


## 1.36.0

### Features

- `exo vm`: add support for reverse DNS management


## 1.35.1

### Changes

- `exo vm`: remove deprecation warning


## 1.35.0

### Features

- `exo compute instance`: add `private-network` commands
- `exo compute instance`: add `security-group` commands
- `exo compute instance`: add `reboot` command
- `exo compute instance`: add `ssh`/`scp` commands


## 1.34.0

### Features

- sks: add support for labels/auto-upgrade

### Bug Fixes

- Add missing IP address in `exo compute instance show` command output


## 1.33.0

### Features

- Add new `exo compute instance` commands

### Changes

- Removed deprecated `exo api` command
- Deprecated `exo vm` commands


## 1.32.2

### Bug Fixes

- Fix crash during `exo lab db types list|show`
- Fix Zsh completion file installation path


## 1.32.1

### Bug Fixes

- `exo lab db update`: fix `--termination-protection` flag handling when set to `false`


## 1.32.0

### Features

- New commands `exo lab db`

### Bug Fixes

- Fix output annotations for `exo deploytarget list` command
- Fix `exo sks create` command description

### Changes

- The `exo lab kube` commands have been removed


## 1.31.0

### Features

- Add autocompletion generation for more shells
- `exo nlb`: add support for labels

## Bug Fixes

- `exo limits`: add missing organization resource limits
- `exo storage upload`: detect content type before file upload
- `exo firewall`: support Security Group rules with ICMP code/type -1

## Changes

- `exo nlb service add`: the flag `--instance-pool-id` has been replaced by `--instance-pool` accepting either a name or ID


## 1.30.0

### Features

- `exo sks`: add support for Instance Prefix/Deploy Target to Nodepools

### Bug Fixes

- `exo instancepool`: fix a bug in the "evict" command


## 1.29.0

### Features

- `exo vm deploytarget`: add support for Deploy Target resources
- `exo instancepool`: add support for Elastic IPs, Deploy Targets and Instance Prefix
- `exo instancepool`: add `evict` command

### Changes

- `exo sks nodepool scale`: ask for confirmation (can be overridden via the `-f, --force` flag)
- `exo eip list`: remove instances list from the output (information available via `exo eip show`)


## 1.28.0

### Improvements

- `exo storage show`: display object URL (#333)
- `exo sks create`: deploy K8s Metrics Server add-on by default (#331)


## 1.27.2

### Bug Fixes

- `exo vm create`: invalid API request signature caused by cloud-init userdata (#330)
- Various `exo storage` bug fixes (#326)


## 1.27.1

### Bug Fixes

- Various `exo storage` bug fixes (#326)


## 1.27.0

### New

- `exo storage` commands (#319)

### Changes

- The `exo sos` commands are now deprecated and replaced by `exo storage` commands


## 1.26.0

### Bug Fixes

- Raise the timeout value for the `exo sks *` commands

### Improvements

- `exo sks kubeconfig`: add support for exec credential mode (#323)


## 1.25.0

### Features

- `exo sks`: add `authority-cert` command
- `exo sks`: add `rotate-ccm-credentials` command
- `exo sks nodepool`: add `list` command (#314)

### Bug Fixes

- Manpages are now rendered correctly

### Improvements

- `exo sks nodepool`: support Nodepools Security Groups/Anti-Affinity Groups updating

### Changes

- `exo sks kubeconfig`: use group `system:masters` by default if no groups are specified
- `exo sks create`: flag `--version` now defaults to `latest` (latest available version returned by `exo sks versions`)


## 1.24.0

### Features

- `exo sks nodepool`: add Anti-Affinity Groups support

### Improvements

- `exo sks nodepool`: prompt for confirmation before evict

### Bug Fixes

- `exo instancepool delete`: prevent deletion if still referenced (#310)
- `exo sks evict`: fix arguments parsing issue (#312)

### Changes

- Drop support for CloudStack configuration (#311)
- `exo sks create`: set default version to 1.20.2


## 1.23.0

### Features

- New command `exo sks versions`
- New command `exo sks upgrade`
- New command `exo sks nodepool evict`

### Improvements

- `exo vm firewall` commands now update the Security Group memberships without requiring stopping the Compute instance (#308)


## 1.22.2

### Improvements

- `exo sos upload`: always send content md5 (#304)


## 1.22.1

### Bug Fixes

- `exo eip`: fixed "Healthcheck TLS Skip Verify" property reset to `false` after update operation


## 1.22.0

### New

- Add support for SKS resources management (#299)
- Add support for Anti-Affinity Groups to Instance Pools (#302)

### Bug Fixes

- `exo limits`: incorrect custom templates reporting (#300)


## 1.21.0

### Improvements

- `exo vm create` now supports the global `-O|--output-format` flag (#297)

### Changes

- Switched default API endpoint to `https://api.exoscale.com/v1`


## 1.20.2

### Changes

- Command custom `--output text` mode doesn't add a trailing empty line anymore, since in a pipe usage this can generate bogus empty entries in line-based processing.


## 1.20.1

### Bug Fixes

- sos: fix endpoint construction (#295)


## 1.20.0

### New

* `exo lab coi` command (#292)

### Improvements

* Improved `exo sos list` command performance with large buckets (#293)


## 1.19.0

### New

* `exo sos acl add`: support for recursive ACL addition (#290)


## 1.18.0

### New

* `exo nlb`: support for HTTP health checking (#284)

### Bug Fixes

* sos: fix bucket location inferring logic (#285)


## 1.17.0

### New

* `exo instancepool`: support for disk size updating (#282)
* `exo instancepool`: support for IPv6 activation
* `exo eip`: support for HTTP health checking

### Changes

* Operations progress info/messages is now output to `stderr` (#280)


## 1.16.1

### Bug Fixes

* `vm template list`: don't de-dup custom templates (#277)

### Changes

* `privnet show` command now reports the Private Network description in output
* `vm template list` command now reports the full creation date in output
* Instead of returning an error when multiple templates match a same name, the CLI now uses the most recent template (#278)


## 1.16.0

### New

* `exo vm *`/`exo ssh` commands now support instance names shell autocompletion (Bash only) (#273)

### Changes

* `exo vm snapshot show`: `Instance` field has been replaced by 2 fields `Instance Name`/`Instance ID`, and 2 new fields `Template Name`/`Template ID` have been added (#274)


## 1.15.0

### New

* `exo vm template register`: new flag `--from-snapshot` allowing registration of a custom template directly from a Compute instance snapshot (#268)

### Bug Fixes

* `exo lab kube create`: bumped outdated software versions

### Changes

* The `exo vm template register` command now expects the template name to be specified as positional argument instead of `--name` flag.


## 1.14.0

### New

* `exo scp` command (#267)
* `exo vm template register`: new flag `--boot-mode` to register UEFI-based custom templates (#266)

### Changes

* The `--description` flag is now optional in `exo vm template register`
* `exo nlb show`: JSON output `services` key is now lowercase


## 1.13.3

### Bug Fixes

* Fixed `exo ssh` command that didn't detect SSH private key file properly (#264)

### Changes

* `exo nlb` commands now accept a resource name as well as an ID (#265)


## 1.13.2

### Bug Fixes

* Fixed subcommand config settings leaking (#260)
* Fixed unused configuration cache file generation (#261)


## 1.13.1

### Internal

* Updated egoscale library following API V2 changes


## 1.13.0

### New

* Add support for Network Load Balancer resources management (`exo nlb`)
* Command `exo vm snapshot export` can now download exported snapshots with flag `--download` (#249)
* Arbitrary SSH client options can now be passed to the `exo ssh` command with flag `--ssh-options` (#250)
* `exo help environment` displays information about supported environment variables (#253)
* New command `exo vm update` to allow Compute instance properties modification (#255)
* `exo config show` now displays the path to the currently used configuration file (#257)
* Command `exo sos download` can now overwrite the destination file with flag `--force`

### Bug Fixes

* Fixed Snapcraft packaging (#243)
* Fixed client User Agent setting (#248)
* Fixed handling issues with username-less templates (#257)
* Fixed configuration file detection on Windows (#259)

### Changes

* Improved SOS certificates handling on Windows (#244)
* `exo zones` now displays zones sorted alphabetically (#246)
* `exo sos list` now returns the buckets size (#252)
* Commands that require a zone to be specified now default to the current account's default zone setting (#258)


## 1.12.0

### New

* Add [`go.mk`](https://github.com/exoscale/go.mk) support for exo cli (#233)
* Add `exo vm snapshot export` command to export an instant snapshot of a volume (#234)
* Add `exo limits` command to show the safety limits currently enforced on your account (#232)
* Add support to run `exo` binary on arm architecture 32/64 bits (#230)

### Bug Fixes

* Fix account selector in `exo config` (#241)
* Fix panic when `--quiet` flag is used (#236)

### Changes

* The `--output-format|-O` flag is no longer required with the `--output-template` flag (#239)
* Improve `apikey` commands output UX (#231)


## 1.11.0

### New

* Add new `exo vm snapshot show` command to display a Compute instance snapshot details

### Bug Fixes

* Fix configuration file detection issue on Windows
* Fix Calico version error in `exo lab kube` (#225)

### Changes

* Configuration profiles management (`exo config`) has been improved (#221)
* The following commands now support output customization through the global `--output-format|-O` flag:
  * `exo affinitygroup create`
  * `exo privnet create`
  * `exo sshkey create`
  * `exo sshkey upload`
  * `exo vm snapshot create`
  * `exo vm template register`


## 1.10.0

### New

* Add support for resource-level IAM API keys creation (#219)


## 1.9.0

### New

* Add support for `exo iam` as a top-level entity instead of as a lab feature (#214)

### Bug fixes

* Fix bug when you use an API key with sos/* rights only (#217)

### Changes

* Changes the number of requests to minio before returning an error in `exo sos` (#213)
* Improves the output of the `exo iam apikey operations` command (#212)


## 1.8.0

### New

* A new `exo sos show` command has been added to display object storage object properties (#204)
* Add support for `exo instancepool` as a top-level entity instead of as a lab feature (#211)

### Bug fixes

* Fixed Full-Control on object then adding a manual Grant rule. (#194)

### Changes

* Print back the SOS HTTP link when granting a canned `--public-read` or `--public-read-write` ACL (#208)
* `-z` is now available as a shorthand parameter wherever a `--zone` parameter is accepted (#209)


## 1.7.0

### New

* Add new `exo config add` command to configure additional CLI accounts (#202)
* Add new `exo lab iam apikey operations` command to list supported IAM API key operations (#199)

### Bug fixes

* Allow IAM API key revocation by name in addition of by key (#195)
* Improve configuration account creation process when using restricted API keys (#195)

### Changes

* `exo vm show` now displays attached Private Networks (#196)


## 1.6.0

### New

* Add support for Elastic IP descriptions (#191)
* Add support for IAM management preview in `exo lab` (#186)
* Add support for Instance Pools management in `exo lab` (#185)

### Bug fixes

* Fix panic when `$EXOSCALE_ACCOUNT` environment variable is set

### Changes

* `exo` now defaults to `$HOME` to look up configuration directory if `$XDG_CONFIG_HOME` is not set (#193)
* `exo vm create` now sets the service offering to *Medium* by default
* `exo sos create` now checks if user-specified zone exists (#183)
* `exo vm` lifecycle commands (`start`, `stop`...) are now more efficient with multiple instances (#134)
* On Windows, `exo sos` commands now require an external file containing the Exoscale SOS secure certificate chain. Use
  the `exo sos --help` for more information regarding this issue.



## 1.5.1

- Fix network retrieval by name (#175)
- `exo vm serviceoffering`: show the ID (#178)
- `exo zone`: honor command output formatting options (#179)
- `exo vm serviceoffering`: honor command output formatting options (#182)


## 1.5.0

- Add new flag `--recursive` to the `sos delete` command to empty a bucket before deleting it (#172)
- Add "quiet" mode (#171)
- Fix `sos list` command panic if SOS returns bogus entries
- Fix `lab kube create` node instance upgrade stage (#166)
- Fix `affinitygroup delete` command confirmation prompt bug (#169)
- Fix `sos upload` issue with empty files (#173)
- Require protocol to be specified if a port is provided when adding a Security Group rule
- Require a user-data maximum length of 32Kb during instance creation (#168)


## 1.4.1

- Disable logging by default in `sos upload` command (#160)
- Fix bug in `vm template list` command (#161)


## 1.4.0

- Fix SOS upload large file corruption bug (#137)
- Add support for commands output customization (#150)
- Support template-filter in various commands (#151)
- Fix output bug in `network delete` command (#152)
- Display zone in `template (list|show)` commands (#153)
- Set a custom User-Agent (#154)
- Require confirmation for `vm stop`/`vm reboot` commands (#156)
- Update egoscale to 0.18.1


## 1.3.0

- config: add support for client request custom HTTP headers
- vm: add support for *rescue profile* to `vm create`
- Various `exo * show` commands output normalization


## 1.2.0

- Fix content-type sniffing on files < 512 bytes
- Add the registerCustomTemplate call
- exoscale/feat/list-template-filter
- exoscale/feat/deleteTemplate
- template list: add the templateFilter parameter
- templates: add the "exo vm template delete" subcommand
- exoscale/feat/updateIpAddress
- Add the `eip update` command
- exoscale/mcorbin/ch1915/eip-health-check
- eip_create/eip-show: support for healthchecks


## 1.1.4

- kube: calico/docker version
- vm: reset could accept a template parameter
- kube: force to accept the new conf of cloud-init
- api: make attach/detach ISO visible
- Pimp CMDs having this issue (issue #99) (pr #101)
- Allow VM instance security group modification


## 1.1.3

- Fix #117
- makefile: build exoscale/cli:latest


## 1.1.2

- config: panic on empty defaultZone
- fixup! config: improve life of people without config


## 1.1.1

- config: improve life of people without config


## 1.1.0

- Found a misspelling.
- Fix panic with env credentials
- CLI: show VMs in anti-affinity group
- api: highlight the output (stolen from go-cs)
- affinitygroup: enrich show and list
- lab: kube: add flag --version to create subcommand


## 1.0.9

- feature: affinitygroup show
- fix: no panics when the config is made via env variables only


## 1.0.8

- feature: What do now?
- feature: allow multiple EIP deletion
- feature: runstatus show page
- fix: runstatus reflect API changes


## 1.0.7

- feature: spinners instead of fake loading bars
- feature: `api admin listVirtualMachines`
- feature: `sshkey delete --all`
- fix: `firewall ping6` protocol name
- fix: `firewall add --my-ip` to not create the default CIDR
- change: `firewall add` sets a CIDR by default


## 1.0.6

- feature: runstatus
- feature: lab kube


## 1.0.5

- feature: sos recursive upload
- feature: EXOSCALE_TRACE on the sos command
- feature: allow secrets to come from an external source
- feature: use XDG_CONFIG_HOME by default
- feature: dns remove asks for confirmation
- fix: `--my-ip` fix by @falzm


## 1.0.4

- feature snapshot
- feature dns CAA record
- feature privnet `--cidrmask` as an alternative to `--netmask`
- manpage and bash autocompletion in binaries


## 1.0.3

- feature exo status displaying the exoscale platform status
- feature new API call updateVmNicIp call
- feature sos download has a progress bar


## 1.0.2

- feature sos listings `--short`
- fix change the account selection flag to `--use-account`
- fix version command do not require any config file


## 1.0.1

- feature bump egoscale to v0.12.2


## 1.0.0

- initial release<|MERGE_RESOLUTION|>--- conflicted
+++ resolved
@@ -2,11 +2,6 @@
 
 ## UNRELEASED
 
-<<<<<<< HEAD
-### Bug Fixes
-
-- fixed: instance reset default template now falling back to current instance template
-=======
 ### Deprecations
 
 - Remove all the deprecated commands (#526) (Deprecated since v0.51.0)
@@ -16,7 +11,6 @@
 - compute: instance reset default template now falling back to current instance template (#528)
 - compute: remmove uri and tlssni fields when nlb service healthcheck is "tcp"
 - cmd: fix panic if inexistent config file is given (#530)
->>>>>>> 8ce8b5e0
 
 ## Improvements
 
