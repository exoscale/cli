--- conflicted
+++ resolved
@@ -2,11 +2,9 @@
 
 ## UNRELEASED
 
-<<<<<<< HEAD
+### Improvements
+
 - README: document installation from AUR #557 
-=======
-### Improvements
-
 - install-script: install rpms from SOS repo #556 
 
 ## 1.74.4
@@ -14,7 +12,6 @@
 ### Improvements
 
 - publish releases as rpm packages on SOS #555
->>>>>>> 1ed21e93
 
 ## 1.74.3
 
