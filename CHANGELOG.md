--- conflicted
+++ resolved
@@ -21,11 +21,8 @@
 - dns: move to egoscale v3 #683
 - JSON output: do not escape HTML #682
 - IAM org policy and roles: move to egoscale v3 #685
-<<<<<<< HEAD
-- NLB: moving the logic to the corresponding folder #686
-=======
+- load-balancer: moving the logic to the corresponding subfolder #686
 - load-balancer: move to egoscale v3 #687
->>>>>>> c3d31c7f
 
 ## 1.84.1
 
