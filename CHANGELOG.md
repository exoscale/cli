# Changelog

## Unreleased

### Improvements

- instance: use egoscale v3 #722
- security-group: use egoscale v3 #720
<<<<<<< HEAD
- instance-type: use egoscale v3 #726
=======
- template: egoscale v3 #725
- config: Fix incorrect link for IAM keys #728
>>>>>>> 2685efaa

## 1.85.2

### Features

- utils: Add hr-zag-1 in the list of zones (egoscale v2) #723

### Improvements

- dns: moving the logic to the corresponding subfolder #715
- config: moving the logic to the corresponding subfolder #715

## 1.85.1

### Features

### Bug fixes

- Fix [Bug]: 1.85.0 exo compute sks kubeconfig prepends config with strange symbols #718

### Improvements

- storage: moving the logic to the corresponding subfolder #713
- deploy-target: move to egoscale v3 #683

## 1.85.0

### Features

- Instance SSH: Add command argument #709
- instance: enable tpm cmd
- instance: secureboot and tpm support on create
- sks: add rotate operators CA cmd
- sks: add rotate CSI credentials cmd
- sks: feature-gates support for cluster update and creation #677

### Bug fixes

- eip show: correctly list associated instances #706

### Improvements

- instance: show migrated to egoscale v3
- instance: moving the logic to the corresponding subfolder #710
- instance-type: moving the logic to the corresponding subfolder #700
- private-networks: moving the logic to the corresponding subfolder #700
- instance-template: moving the logic to the corresponding subfolder #701
- SKS: more related commands are migrated to egoscale v3
- SKS: moving the logic to the corresponding subfolder #697
- dbaas: move all commands to egoscale v3
- deploy_target: moving the logic to the corresponding subfolder #698
- SSH: moving the logic to the corresponding subfolder #698
- EIP: moving the logic to the corresponding subfolder #698
- EIP: move to egoscale v3 #684
- dns: move to egoscale v3 #683
- JSON output: do not escape HTML #682
- IAM org policy and roles: move to egoscale v3 #685
- IAM: moving the logic to the corresponding subfolder #711
- load-balancer: moving the logic to the corresponding subfolder #686
- load-balancer: move to egoscale v3 #687
- anti-affinity-group: moving the logic to the corresponding subfolder #696
- security-group: moving the logic to the corresponding subfolder #702
- instance-pool: moving the logic to the corresponding subfolder #704
- blockstorage: moving the logic to the corresponding subfolder #703
- db-aas: moving the logic to the corresponding subfolder #712

## 1.84.1

### Features

- sks: move cluster creation to egoscale v3 + enable-kube-proxy flag

### Bug fixes

- sks update: fix missing feature gate entry #676

## 1.84.0

### Bug fixes

- fixing bigfile upload stuck issue. #671

### Features

- storage: bucket replication support #668
- dbaas: added valkey
- dbaas: remove redis create
- SKS cluster: display enable kube proxy #675

## 1.83.1

### Improvements

- lint: add golangci-lint action #665

### Bug fixes
- Refactor sos.DownloadFiles & fix file rename #664

## 1.83.0

### Features

- storage: Adding recursive feature to the storage command #653
- Update help for instance protection #658
- dbaas: database management for mysql, pg #661

### Bug fixes

- instance update: fixing no err check after creating client #657
- fix(error): Improve error message on snapshot creation (#655)
- security-group show: fix empty response if an API endpoint is misbehaving #660
- Fix broken zone flag for sks update command #662

## 1.82.0

### Features

- dbaas: added commands for managing service users #654

### Bug fixes

- config: fixing bug sosEndpoint lost after user switch account #652

## 1.81.0

### Features

- Private Network: support for DHCP options (dns-server/ntp-server/router/domain-search) #644

### Improvements

- Private Network: related commands are migrated to egoscale v3
- refactor(iam-api-key): Update IAM API Key manipulation to egoscale v3 #643

### Bug fixes

- Storage: handle errors in batch objects delete action #627
- Instance: Fix instance protection flag update zone context #648
- Anti-affinity group: fix show command to print all the attached instances from different zones #649

## 1.80.0

### Features
- Instance pool: added min-available flag to exo compute #629
- dbaas: external endpoints and external integration commands and sub-commands

## 1.79.1

### Improvements
- dbaas: added commands for getting and updating datadog integration settings #635
- go.mk: upgrade to v2.0.3 #632

### Bug fixes

- Fix creation and update of blockstorage volumes/snapshots in non-default zones

## 1.79.0

### Features

- instance: add a protection flag to exo compute #608

### Improvements

- DBaaS: external endpoints and integrations commands #631
- go.mk: update to v2.0.2 #630

### Bug Fixes

-  Fix list of dependencies for archlinux builds #628

## 1.78.6

### Bug Fixes

- Set API timeout from ENV when credentials are specified in ENV #625

### Changes

- Remove IAM access-key commands #626

## 1.78.5

### Improvements

- dbaas: use dedicated reveal-password endpoint to fetch password and build URI #618
- Instance Create: Migrate to egoscale v3 and add multiple sshkeys #620
- Reword quota description for blockstorage quotas (#622)

## 1.78.4

### Improvements

- Compute Instance delete: Remove multiple entities by their IDs/Names #619

### Bug Fixes

- output template: use text/template #617

### Improvements

- egoscale/v3: use separate module v3.1.0 #621

## 1.78.3

### Improvements

- go.mk: lint with staticcheck #606
- Update deprecated goreleaser directives #607
- sks nodepool: show instance family #615
- Update exo x #616

### Bug Fixes

- dbaas opensearch: remove top-level max-index-count flag #611
- Fix instance/ipool key naming in json output #612

## 1.78.2

### Bug Fixes
- security-group: show instances from all zones #605

## 1.78.1

### Bug Fixes
- SKS: Fix nodepool taints format parsing #600

## 1.78.0

### Features
- blockstorage: implement updating volume and snapshot labels and names #601

## 1.77.2

### Improvements
- Block Storage: Show all quotas #591
- config: remind user that no default account was set #593

### Bug Fixes
- Block Storage: Fix volume show with snapshot #589
- storage presign: fix panic when parsing arg[0] #590
- dbaas migration show: fix panic #597
- sks: enable CSI addon on existing clusters #596

## 1.77.1

### Features
- SKS nodepool: allow specifying kubelet image gc parameters on creation #586

### Improvements
- Egoscale v3: Fix the exoscale trace output #587

### Deprecations
- Config: Remove unused field on config reload #585

## 1.77.0

### Features
- compute: Add Block Storage #574
- sks: flag for CSI addon #572

### Improvements
- Instance reset password: remove wrong "rm" alias #583

### Deprecations

- Removed Windows ARM targets from prebuilt binaries #582

## 1.76.2

### Features
- limits: get block storage volume limit #577

### Improvements
- x: make `exo api` an alias to `exo x` #579
- Update `iam org-policy reset` confirmation text #568
- Update `README.md` with MacOS installation instructions #571

## 1.76.1

### Improvements
- go.mk: use as a plain repo instead of a submodule #575

## 1.76.0

### Bug Fixes
- SOS download: output warning when no objects exist at prefix #563
- Fix the bug in `iam role create` description that made it required #569
- Fix creating role with empty policy #569

### Features
- Updated 'exo x' list-block-storage-volumes #562
- completion: Adding fish support

### Improvements
- Update `exo iam role create` pro tip #55
- `exo iam org-policy`  `replace` command renamed to `update` where `replace` is now alias #569

## 1.75.0

### Features

- iam: implement Org Policy management commands #553
- iam: implement Role management commands #558
- iam: implement API Key management commands #560

## 1.74.5

### Improvements

- README: document installation from AUR #557
- install-script: install rpms from SOS repo #556
- Updated `exo x` for blockstorage #559

## 1.74.4

### Improvements

- publish releases as rpm packages on SOS #555

## 1.74.3

### Improvements

- install script: install from SOS apt repo if possible #551

### Bug Fixes

- Allow executing commands when dbaas JSON schema cannot be loaded #554

## 1.74.2

- update go.mk

## 1.74.1

### Improvements

- release workflow: publish deb packages to SOS #544
- aur releases: skip pgp check #547

## 1.74.0

- publish cli releases as scoop packages #546
- install script: verify signatures before installation #540
- release: adapt AUR release script for signed packages #541
- Updated `exo x` #542

## 1.73.0

### Features

- compute instance: implement reset-password command #536
- Updated `exo x` #539

### Improvements

- release: create source tarball and sign all artifacts #538

## 1.72.2

### Improvements

- sks show: display whether auto-upgrade is enabled #534

### Bug Fixes

- config add: fix adding new config (#537)

## 1.72.1

### Deprecations

- Remove all the deprecated commands (#526) (Deprecated since v0.51.0)

### Bug fixes

- compute: instance reset default template now falling back to current instance template (#528)
- compute: remmove uri and tlssni fields when nlb service healthcheck is "tcp"
- cmd: fix panic if inexistent config file is given (#530)

### Improvements

- release: automate AUR releases for Arch Linux (#531)

## 1.72.0

### Changes

- remove **runstatus** commands
- **status** command shows new status page

## 1.71.2

### Bug Fixes

- Fixed panic in in dbaas type show when authorized is nil (#524)

### Improvements

- Updated alpine version in Dockerfile (#523)

## 1.71.1

### Improvements

- create release GH Action workflow (#522)

## 1.71.0

### Features

- sos: add flags for filtering by version number and ID (#521)
- storage list: allow listing versions of objects (#518)

### Improvements

- Don't fetch account info when adding new account (#520)

## 1.70.0

### Features

- compute instance show: display deploy-target (#512)
- dbaas show grafana: show additional data (#507)
- storage: commands to enable, suspend and get the status of the object versioning setting (#509)
- Script to install the latest version on Debian and Red Hat-based distros

### Improvements

- standardize CI with other Go repos (#506)
- New "Exoternal Contributions" section in README.md with first addition: GitHub Action!
- Update MacOS compiled unified binary name to be inline with others (#517)

### Bug Fixes

- compute instance ssh: don't try to connect to private instances (#514)
- dbaas update: ignore regex checks in Database Settings data (#515)

## 1.69.0

### Features

 - dbaas: add grafana (#503)

## 1.68.0

### Features

 - storage: add support for setting the object ownership(#498)
 - integrations: fig completion (#475)
 - zones: add at-vie-2 to the list of zones (#501)

### Bug Fixes

 - compute instance snapshot: remove hardcoded timeout and bump default timeout to 20 minutes (#493)
 - compute instance list: fix data races (#497)

## 1.67.0

### Features

- `exo compute instance reveal-password`: new command that prints the password of a Compute instance (#494)
- `exo compute security-group list`: added flag `--visibility` to chose between private and public security groups (#494)
- `exo compute security-group rule add`: support creating rules referencing public groups (#495)
- Updated `exo x`

## 1.66.0

### Features

- `exo compute elastic-ip show <elastic ip>`: show names of instances attached to EIP (#490)

## 1.65.0

### Features

- `exo dbaas migration stop`: new command to stop database migration (#487)
- `exo compute security-group`: show instances in security group (#489)
- `exo compute sks nodepool`: show addons (#488)

## 1.64.0

### Features

- SKS nodepool: add `storage-lvm` addon (#486)
- Instance Pool: Deprecates `--template-filter` in favor of `--template-visibility` (#485)
- Updated `exo x`

### Bug Fixes

- Don't panic on nil pointer in dbaas opensearch commands (#484)
- Improve search template by name (#485)

## 1.63.0

### Features

-  `compute private instance support`: new `--private-instance` flag (#483)

## 1.62.0

### Features

- `compute instance update`, `compute elastic-ip update`: add support for Reverse DNS using `--reverse-dns` flag (#482)

## 1.61.0

### Features

- `storage list`: using delimiter to speed up listing of objects (#479)
- New configuration parameter (`clientTimeout`) to set API timeout (#478)
- Updated `dbaas show` for ACL API changes (#480)
- Updated `exo x`

## 1.60.0

### Features

- `config`: allow specifying a default output format (#476)
- Update 'Not Found' error message to include search zone where relevant (#472)
- Updated `exo x`

## 1.59.3

### Bug Fixes

- Fix panic in nlb show if a NLB doesn't have an IP yet (#473)
- Remove SOS certs that were shipped as a workaround with Windows releases (#470)

## 1.59.1

### Bug Fixes

- Fix panic in nlb list if a NLB doesn't have an IP yet (#468)

## 1.59.0

### Features

- `exo compute elastic-ip`: added IPv6 support.
- `exo x`: update commands.

### Bug Fixes

- `exo dbaas show opensearch`: fixed panic on nil value in response.
- `exo compute instance list`: fixed panic when instance has no IP.

## 1.58.0

### Features

- New `exo dbaas` type: OpenSearch.
- Default instance template updated: Linux Ubuntu 22.04 LTS.
- `exo dns`: now uses exoscale v2 API.
- `exo sks`: new CA option `control-plane`.

## 1.57.0

### Features

- `exo compute instance-template register`: add `--build`, `--version` and `--maintainer` to set template metadata.
- `exo dbaas logs --help`: explain how to use `--offset`.

## 1.56.0

### Features

- `exo compute sks create`: add `--cni` to specify the CNI plugin to deploy (conflicts with `--no-cni`, default to 'calico').
- `exo compute instance-template register`: add `--timeout` to configure registration timeout (default to 1h).

## 1.55.0

### Features

- `exo dbaas type show`: add `--backup-config` to print backup configuration for service type and plan.

### Bug Fixes

- Fix request signature bug with unsafe characters in the URL path.

## 1.54.0

### Features

- `exo compute instance create`, `exo compute instance-pool create`: remove default Cloud-Init compression on Instance creation, add `--cloud-init-compress` to compress the Instance Cloud-Init user-data.

## 1.53.0

### Features

- `exo dbaas create`, `exo dbaas update`: add dbaas migration configuration, add `--mysql-binlog-retention-period` to configure binlog entries retention.

### Bug Fixes

- `exo dbaas create`: fix panic when using `--maintenance-dow` and `--maintenance-time`.
- `exo * list`: fix race condition in most list commands.

## 1.52.1

### Bug Fixes

- `exo compute instance-template register` with `--from-snapshot`: now handle correctly '--disable-password', '--disable-ssh-key', and '--username' flags.

### Changes

- Now built with go 1.17

## 1.52.0

### Features

- `exo x`: bump commands
- `exo compute sks nodepool add`: add `linbit` flag to allow a non-standard partitioning scheme on nodes

## 1.51.2

### Bug Fixes

- Fix panic while rendering the table output of some commands (#439)

## 1.51.0

### Features

- `exo compute sks deprecated-resources`: list deprecated resources that will be removed in a future version of Kubernetes

### Changes

- `exo compute sks upgrade`: now warns about deprecated resources if target version doesn't support them anymore.

## 1.50.0

### Features

- `exo dbaas migration status`: get the status of a dbaas migration


## 1.49.3

### Bug Fixes

- `exo compute`: fix to use defaultTemplate from current account

- `exo storage`: fix empty object upload and download

## 1.49.2

- `exo dbaas`: fix a crash in the `show` command


## 1.49.1

### Bug Fixes

- `exo compute instance-template register`: fix `--from-snapshot` flag


## 1.49.0

### Changes

- `exo compute sks create`: flag `--oidc-required-claim` value type is now string *stringToString* instead of *string*


## 1.48.2

### Bug Fixes

- `exo dbaas`: fix a crash in the `logs` command


## 1.48.1

### Bug Fixes

- `exo compute sks`: fix a crash in the `create` command


## 1.48.0

### Changes

- `exo iam apikey *` commands are now deprecated, replaced by `exo iam access-key *`

### Features

- New `exo iam access-key *` commands
- New `exo dbaas metrics` command
- New `exo dbaas metrics` command


## 1.47.2

### Bug Fixes

- `exo dbaas show`: fix a crash with `pg`-type services
- `exo limits`: add missing entry for NLBs


## 1.47.1

### Bug Fixes

- Fix a bug crashing deprecated commands
- Improve formatting of the "Available Versions" column for the `exo dbaas type list` command output


## 1.47.0

### Changes

- `exo dbaas type update (list|show)` commands output: the `LatestVersion` label has been replaced by `AvailableVersions`

### Features

- `exo compute sks create`: add support for OpenID Connect configuration via `--oidc-*` flags
- `exo compute security-group delete`: add `--delete-rules|-r` flag


## 1.46.0

### Changes

- `exo dbaas (create|update) --help`: all type-specific `--<TYPE>-*` flag help descriptions have been moved to `--help-<TYPE>`
- `exo dbaas type show`: plans are not displayed by default, use the `--plans` flag to display a detailed list of plans supported by type (#405)

### Features

- `exo compute instance-type list`: new flag `--verbose|-v` to display more details (# CPUs, memory) (#407)
- `exo dbaas create mysql`: add `--mysql-recovery-backup-time` flag
- `exo dbaas create pg`: add `--pg-recovery-backup-time` flag
- `exo dbaas create redis`: add `--redis-recovery-backup-name` flag
- `exo dbaas show`: output service software version (#402)

### Bug Fixes

- `exo dbaas show`: add missing version for types `mysql`/`pg` (#406)
- `exo dbaas (create|update)`: improve maintenance-related flags handling (#404)


## 1.45.2

### Bug Fixes

- `exo compute instance create`: fixed a bug causing the CLI to crash when the `--private-network` flag is specified (#401)


## 1.45.1

### Bug Fixes

- `exo compute instance-template register`: fixed a bug preventing the use of the command without passing `--disable-(password|ssh-key)` flags (#399)


## 1.45.0

### Features

- New `exo dbaas` commands (#395)
- `exo compute sks`: add support for taints to Nodepools (#390)
- `exo compute instance start`: add new flag `--rescue-mode` (#389)
- `exo compute instance-template show`: output zone

### Bug Fixes

- `exo storage upload`: fix large file upload bug (#397)
- `exo compute instance`: raise operation timeout to 10mn (#391)


## 1.44.0

### Features

- New `exo compute instance snapshot revert` command


## 1.43.0

### Changes

- Commands `exo compute instance-pool (create|update)` flags `--keypair`/`--privnet` are now deprecated, replaced by `--ssh-key`/`--private-network`

### Features

- New `exo compute instance snapshot export` command


## 1.42.0

### Changes

- Command `exo compute instance-pool show` output template label `.ServiceOffering` has been renamed `.InstanceType`
- Commands `exo compute instance-pool (create|update)` flags `--disk`/`--service-offering` are now deprecated, replaced by `--disk-size`/`--instance-type`


## 1.41.1

### Bug Fixes

- Fix `exo compute instance private-network update-ip` command


## 1.41.0

### Changes

- All Compute-related commands have been relocated to the `exo compute`
  sub-section. Original top-level commands (e.g. `exo vm`, `exo firewall`, `exo
  privnet`...) are now deprecated, and will be removed in a future release.

### Features

- New `exo compute security-group` commands
- New `exo compute sks upgrade-service-level` command

### Bug Fixes

- Fix Bash shell completion destination file path


## 1.40.5

### Changes

- `exo lab db show`: change `.Users` output label format


## 1.40.4

### Changes

- Update experimental `exo lab db` commands


## 1.40.3

### Bug Fixes

- Fix `exo compute instance-template list` command ignoring the `--zone` flag


## 1.40.2

### Bug Fixes

- Report missing Compute instance snapshots size in `exo compute instance snapshot show` command


## 1.40.1

### Bug Fixes

- Fix the asynchronous operation spinner to output to *stderr* intead of *stdout*


## 1.40.0

### Features

- New `exo compute instance snapshot` commands


## 1.39.0

### Features

- New `exo compute instance (resize-disk|reset|scale)` commands
- New `exo compute ssh-key` commands
- `exo compute instance create` now creates a single-use SSH key by default if none specified (similar to `exo vm create`)

### Changes

- `exo vm deploytarget` commands have been relocated to `exo compute deploy-target`


## 1.38.0

### Features

- `exo sks create`: add `--nodepool-private-network` flag

### Bug Fix

- `exo compute instance create`: fix private networks attachment


## 1.37.0

### Features

- Add `exo compute instance-template` commands
- Add `exo compute instance-type` commands
- `exo sks nodepool`: add support for Private Networks


## 1.36.0

### Features

- `exo vm`: add support for reverse DNS management


## 1.35.1

### Changes

- `exo vm`: remove deprecation warning


## 1.35.0

### Features

- `exo compute instance`: add `private-network` commands
- `exo compute instance`: add `security-group` commands
- `exo compute instance`: add `reboot` command
- `exo compute instance`: add `ssh`/`scp` commands


## 1.34.0

### Features

- sks: add support for labels/auto-upgrade

### Bug Fixes

- Add missing IP address in `exo compute instance show` command output


## 1.33.0

### Features

- Add new `exo compute instance` commands

### Changes

- Removed deprecated `exo api` command
- Deprecated `exo vm` commands


## 1.32.2

### Bug Fixes

- Fix crash during `exo lab db types list|show`
- Fix Zsh completion file installation path


## 1.32.1

### Bug Fixes

- `exo lab db update`: fix `--termination-protection` flag handling when set to `false`


## 1.32.0

### Features

- New commands `exo lab db`

### Bug Fixes

- Fix output annotations for `exo deploytarget list` command
- Fix `exo sks create` command description

### Changes

- The `exo lab kube` commands have been removed


## 1.31.0

### Features

- Add autocompletion generation for more shells
- `exo nlb`: add support for labels

## Bug Fixes

- `exo limits`: add missing organization resource limits
- `exo storage upload`: detect content type before file upload
- `exo firewall`: support Security Group rules with ICMP code/type -1

## Changes

- `exo nlb service add`: the flag `--instance-pool-id` has been replaced by `--instance-pool` accepting either a name or ID


## 1.30.0

### Features

- `exo sks`: add support for Instance Prefix/Deploy Target to Nodepools

### Bug Fixes

- `exo instancepool`: fix a bug in the "evict" command


## 1.29.0

### Features

- `exo vm deploytarget`: add support for Deploy Target resources
- `exo instancepool`: add support for Elastic IPs, Deploy Targets and Instance Prefix
- `exo instancepool`: add `evict` command

### Changes

- `exo sks nodepool scale`: ask for confirmation (can be overridden via the `-f, --force` flag)
- `exo eip list`: remove instances list from the output (information available via `exo eip show`)


## 1.28.0

### Improvements

- `exo storage show`: display object URL (#333)
- `exo sks create`: deploy K8s Metrics Server add-on by default (#331)


## 1.27.2

### Bug Fixes

- `exo vm create`: invalid API request signature caused by cloud-init userdata (#330)
- Various `exo storage` bug fixes (#326)


## 1.27.1

### Bug Fixes

- Various `exo storage` bug fixes (#326)


## 1.27.0

### New

- `exo storage` commands (#319)

### Changes

- The `exo sos` commands are now deprecated and replaced by `exo storage` commands


## 1.26.0

### Bug Fixes

- Raise the timeout value for the `exo sks *` commands

### Improvements

- `exo sks kubeconfig`: add support for exec credential mode (#323)


## 1.25.0

### Features

- `exo sks`: add `authority-cert` command
- `exo sks`: add `rotate-ccm-credentials` command
- `exo sks nodepool`: add `list` command (#314)

### Bug Fixes

- Manpages are now rendered correctly

### Improvements

- `exo sks nodepool`: support Nodepools Security Groups/Anti-Affinity Groups updating

### Changes

- `exo sks kubeconfig`: use group `system:masters` by default if no groups are specified
- `exo sks create`: flag `--version` now defaults to `latest` (latest available version returned by `exo sks versions`)


## 1.24.0

### Features

- `exo sks nodepool`: add Anti-Affinity Groups support

### Improvements

- `exo sks nodepool`: prompt for confirmation before evict

### Bug Fixes

- `exo instancepool delete`: prevent deletion if still referenced (#310)
- `exo sks evict`: fix arguments parsing issue (#312)

### Changes

- Drop support for CloudStack configuration (#311)
- `exo sks create`: set default version to 1.20.2


## 1.23.0

### Features

- New command `exo sks versions`
- New command `exo sks upgrade`
- New command `exo sks nodepool evict`

### Improvements

- `exo vm firewall` commands now update the Security Group memberships without requiring stopping the Compute instance (#308)


## 1.22.2

### Improvements

- `exo sos upload`: always send content md5 (#304)


## 1.22.1

### Bug Fixes

- `exo eip`: fixed "Healthcheck TLS Skip Verify" property reset to `false` after update operation


## 1.22.0

### New

- Add support for SKS resources management (#299)
- Add support for Anti-Affinity Groups to Instance Pools (#302)

### Bug Fixes

- `exo limits`: incorrect custom templates reporting (#300)


## 1.21.0

### Improvements

- `exo vm create` now supports the global `-O|--output-format` flag (#297)

### Changes

- Switched default API endpoint to `https://api.exoscale.com/v1`


## 1.20.2

### Changes

- Command custom `--output text` mode doesn't add a trailing empty line anymore, since in a pipe usage this can generate bogus empty entries in line-based processing.


## 1.20.1

### Bug Fixes

- sos: fix endpoint construction (#295)


## 1.20.0

### New

* `exo lab coi` command (#292)

### Improvements

* Improved `exo sos list` command performance with large buckets (#293)


## 1.19.0

### New

* `exo sos acl add`: support for recursive ACL addition (#290)


## 1.18.0

### New

* `exo nlb`: support for HTTP health checking (#284)

### Bug Fixes

* sos: fix bucket location inferring logic (#285)


## 1.17.0

### New

* `exo instancepool`: support for disk size updating (#282)
* `exo instancepool`: support for IPv6 activation
* `exo eip`: support for HTTP health checking

### Changes

* Operations progress info/messages is now output to `stderr` (#280)


## 1.16.1

### Bug Fixes

* `vm template list`: don't de-dup custom templates (#277)

### Changes

* `privnet show` command now reports the Private Network description in output
* `vm template list` command now reports the full creation date in output
* Instead of returning an error when multiple templates match a same name, the CLI now uses the most recent template (#278)


## 1.16.0

### New

* `exo vm *`/`exo ssh` commands now support instance names shell autocompletion (Bash only) (#273)

### Changes

* `exo vm snapshot show`: `Instance` field has been replaced by 2 fields `Instance Name`/`Instance ID`, and 2 new fields `Template Name`/`Template ID` have been added (#274)


## 1.15.0

### New

* `exo vm template register`: new flag `--from-snapshot` allowing registration of a custom template directly from a Compute instance snapshot (#268)

### Bug Fixes

* `exo lab kube create`: bumped outdated software versions

### Changes

* The `exo vm template register` command now expects the template name to be specified as positional argument instead of `--name` flag.


## 1.14.0

### New

* `exo scp` command (#267)
* `exo vm template register`: new flag `--boot-mode` to register UEFI-based custom templates (#266)

### Changes

* The `--description` flag is now optional in `exo vm template register`
* `exo nlb show`: JSON output `services` key is now lowercase


## 1.13.3

### Bug Fixes

* Fixed `exo ssh` command that didn't detect SSH private key file properly (#264)

### Changes

* `exo nlb` commands now accept a resource name as well as an ID (#265)


## 1.13.2

### Bug Fixes

* Fixed subcommand config settings leaking (#260)
* Fixed unused configuration cache file generation (#261)


## 1.13.1

### Internal

* Updated egoscale library following API V2 changes


## 1.13.0

### New

* Add support for Network Load Balancer resources management (`exo nlb`)
* Command `exo vm snapshot export` can now download exported snapshots with flag `--download` (#249)
* Arbitrary SSH client options can now be passed to the `exo ssh` command with flag `--ssh-options` (#250)
* `exo help environment` displays information about supported environment variables (#253)
* New command `exo vm update` to allow Compute instance properties modification (#255)
* `exo config show` now displays the path to the currently used configuration file (#257)
* Command `exo sos download` can now overwrite the destination file with flag `--force`

### Bug Fixes

* Fixed Snapcraft packaging (#243)
* Fixed client User Agent setting (#248)
* Fixed handling issues with username-less templates (#257)
* Fixed configuration file detection on Windows (#259)

### Changes

* Improved SOS certificates handling on Windows (#244)
* `exo zones` now displays zones sorted alphabetically (#246)
* `exo sos list` now returns the buckets size (#252)
* Commands that require a zone to be specified now default to the current account's default zone setting (#258)


## 1.12.0

### New

* Add [`go.mk`](https://github.com/exoscale/go.mk) support for exo cli (#233)
* Add `exo vm snapshot export` command to export an instant snapshot of a volume (#234)
* Add `exo limits` command to show the safety limits currently enforced on your account (#232)
* Add support to run `exo` binary on arm architecture 32/64 bits (#230)

### Bug Fixes

* Fix account selector in `exo config` (#241)
* Fix panic when `--quiet` flag is used (#236)

### Changes

* The `--output-format|-O` flag is no longer required with the `--output-template` flag (#239)
* Improve `apikey` commands output UX (#231)


## 1.11.0

### New

* Add new `exo vm snapshot show` command to display a Compute instance snapshot details

### Bug Fixes

* Fix configuration file detection issue on Windows
* Fix Calico version error in `exo lab kube` (#225)

### Changes

* Configuration profiles management (`exo config`) has been improved (#221)
* The following commands now support output customization through the global `--output-format|-O` flag:
  * `exo affinitygroup create`
  * `exo privnet create`
  * `exo sshkey create`
  * `exo sshkey upload`
  * `exo vm snapshot create`
  * `exo vm template register`


## 1.10.0

### New

* Add support for resource-level IAM API keys creation (#219)


## 1.9.0

### New

* Add support for `exo iam` as a top-level entity instead of as a lab feature (#214)

### Bug fixes

* Fix bug when you use an API key with sos/* rights only (#217)

### Changes

* Changes the number of requests to minio before returning an error in `exo sos` (#213)
* Improves the output of the `exo iam apikey operations` command (#212)


## 1.8.0

### New

* A new `exo sos show` command has been added to display object storage object properties (#204)
* Add support for `exo instancepool` as a top-level entity instead of as a lab feature (#211)

### Bug fixes

* Fixed Full-Control on object then adding a manual Grant rule. (#194)

### Changes

* Print back the SOS HTTP link when granting a canned `--public-read` or `--public-read-write` ACL (#208)
* `-z` is now available as a shorthand parameter wherever a `--zone` parameter is accepted (#209)


## 1.7.0

### New

* Add new `exo config add` command to configure additional CLI accounts (#202)
* Add new `exo lab iam apikey operations` command to list supported IAM API key operations (#199)

### Bug fixes

* Allow IAM API key revocation by name in addition of by key (#195)
* Improve configuration account creation process when using restricted API keys (#195)

### Changes

* `exo vm show` now displays attached Private Networks (#196)


## 1.6.0

### New

* Add support for Elastic IP descriptions (#191)
* Add support for IAM management preview in `exo lab` (#186)
* Add support for Instance Pools management in `exo lab` (#185)

### Bug fixes

* Fix panic when `$EXOSCALE_ACCOUNT` environment variable is set

### Changes

* `exo` now defaults to `$HOME` to look up configuration directory if `$XDG_CONFIG_HOME` is not set (#193)
* `exo vm create` now sets the service offering to *Medium* by default
* `exo sos create` now checks if user-specified zone exists (#183)
* `exo vm` lifecycle commands (`start`, `stop`...) are now more efficient with multiple instances (#134)
* On Windows, `exo sos` commands now require an external file containing the Exoscale SOS secure certificate chain. Use
  the `exo sos --help` for more information regarding this issue.



## 1.5.1

- Fix network retrieval by name (#175)
- `exo vm serviceoffering`: show the ID (#178)
- `exo zone`: honor command output formatting options (#179)
- `exo vm serviceoffering`: honor command output formatting options (#182)


## 1.5.0

- Add new flag `--recursive` to the `sos delete` command to empty a bucket before deleting it (#172)
- Add "quiet" mode (#171)
- Fix `sos list` command panic if SOS returns bogus entries
- Fix `lab kube create` node instance upgrade stage (#166)
- Fix `affinitygroup delete` command confirmation prompt bug (#169)
- Fix `sos upload` issue with empty files (#173)
- Require protocol to be specified if a port is provided when adding a Security Group rule
- Require a user-data maximum length of 32Kb during instance creation (#168)


## 1.4.1

- Disable logging by default in `sos upload` command (#160)
- Fix bug in `vm template list` command (#161)


## 1.4.0

- Fix SOS upload large file corruption bug (#137)
- Add support for commands output customization (#150)
- Support template-filter in various commands (#151)
- Fix output bug in `network delete` command (#152)
- Display zone in `template (list|show)` commands (#153)
- Set a custom User-Agent (#154)
- Require confirmation for `vm stop`/`vm reboot` commands (#156)
- Update egoscale to 0.18.1


## 1.3.0

- config: add support for client request custom HTTP headers
- vm: add support for *rescue profile* to `vm create`
- Various `exo * show` commands output normalization


## 1.2.0

- Fix content-type sniffing on files < 512 bytes
- Add the registerCustomTemplate call
- exoscale/feat/list-template-filter
- exoscale/feat/deleteTemplate
- template list: add the templateFilter parameter
- templates: add the "exo vm template delete" subcommand
- exoscale/feat/updateIpAddress
- Add the `eip update` command
- exoscale/mcorbin/ch1915/eip-health-check
- eip_create/eip-show: support for healthchecks


## 1.1.4

- kube: calico/docker version
- vm: reset could accept a template parameter
- kube: force to accept the new conf of cloud-init
- api: make attach/detach ISO visible
- Pimp CMDs having this issue (issue #99) (pr #101)
- Allow VM instance security group modification


## 1.1.3

- Fix #117
- makefile: build exoscale/cli:latest


## 1.1.2

- config: panic on empty defaultZone
- fixup! config: improve life of people without config


## 1.1.1

- config: improve life of people without config


## 1.1.0

- Found a misspelling.
- Fix panic with env credentials
- CLI: show VMs in anti-affinity group
- api: highlight the output (stolen from go-cs)
- affinitygroup: enrich show and list
- lab: kube: add flag --version to create subcommand


## 1.0.9

- feature: affinitygroup show
- fix: no panics when the config is made via env variables only


## 1.0.8

- feature: What do now?
- feature: allow multiple EIP deletion
- feature: runstatus show page
- fix: runstatus reflect API changes


## 1.0.7

- feature: spinners instead of fake loading bars
- feature: `api admin listVirtualMachines`
- feature: `sshkey delete --all`
- fix: `firewall ping6` protocol name
- fix: `firewall add --my-ip` to not create the default CIDR
- change: `firewall add` sets a CIDR by default


## 1.0.6

- feature: runstatus
- feature: lab kube


## 1.0.5

- feature: sos recursive upload
- feature: EXOSCALE_TRACE on the sos command
- feature: allow secrets to come from an external source
- feature: use XDG_CONFIG_HOME by default
- feature: dns remove asks for confirmation
- fix: `--my-ip` fix by @falzm


## 1.0.4

- feature snapshot
- feature dns CAA record
- feature privnet `--cidrmask` as an alternative to `--netmask`
- manpage and bash autocompletion in binaries


## 1.0.3

- feature exo status displaying the exoscale platform status
- feature new API call updateVmNicIp call
- feature sos download has a progress bar


## 1.0.2

- feature sos listings `--short`
- fix change the account selection flag to `--use-account`
- fix version command do not require any config file


## 1.0.1

- feature bump egoscale to v0.12.2


## 1.0.0

- initial release<|MERGE_RESOLUTION|>--- conflicted
+++ resolved
@@ -6,12 +6,9 @@
 
 - instance: use egoscale v3 #722
 - security-group: use egoscale v3 #720
-<<<<<<< HEAD
 - instance-type: use egoscale v3 #726
-=======
 - template: egoscale v3 #725
 - config: Fix incorrect link for IAM keys #728
->>>>>>> 2685efaa
 
 ## 1.85.2
 
