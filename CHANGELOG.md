--- conflicted
+++ resolved
@@ -1,17 +1,15 @@
 # Changelog
 
-<<<<<<< HEAD
 ## Unreleased
 
 ### Bug Fixes
 - SKS: Fix nodepool taints format parsing #600
-=======
+
 ## 1.78.0
 
 ### Features
 
 - blockstorage: implement updating volume and snapshot labels and names #601 
->>>>>>> d9716435
 
 ## 1.77.2
 
