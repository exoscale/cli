package cmd

import (
	"fmt"
	"log"

	"github.com/exoscale/egoscale"

	"github.com/spf13/cobra"
)

// dnsACmd represents the A command
var dnsACmd = &cobra.Command{
	Use:   "A <domain name>",
	Short: "Add A record type to a domain",
	Long:  `Add an "A" record that points your domain or a subdomain to an IP address.`,
	RunE: func(cmd *cobra.Command, args []string) error {
		if len(args) < 1 {
			return cmd.Usage()
		}

		name, err := cmd.Flags().GetString("name")
		if err != nil {
			return err
		}
		addr, err := cmd.Flags().GetString("address")
		if err != nil {
			return err
		}
		ttl, err := cmd.Flags().GetInt("ttl")
		if err != nil {
			return err
		}

		domain, err := csDNS.GetDomain(args[0])
		if err != nil {
			return err
		}

		_, err = csDNS.CreateRecord(args[0], egoscale.DNSRecord{
			DomainID:   domain.ID,
			TTL:        ttl,
			RecordType: "A",
			Name:       name,
			Content:    addr,
		})
		if err != nil {
			return err
		}
		fmt.Printf("Record %q was created successfully to %q\n", cmd.Name(), args[0])
		return nil
	},
}

func init() {
	dnsAddCmd.AddCommand(dnsACmd)
	dnsACmd.Flags().StringP("name", "n", "", "Leave this blank to create a record for <domain name>, You may use the '*' wildcard here.")
	dnsACmd.Flags().StringP("address", "a", "", "Example: 127.0.0.1")
	dnsACmd.Flags().IntP("ttl", "t", 3600, "The time in seconds to live (refresh rate) of the record.")

	if err := dnsACmd.MarkFlagRequired("address"); err != nil {
		log.Fatal(err)
	}
}

// AAAACmd represents the AAAA command
var dnsAAAACmd = &cobra.Command{
	Use:   "AAAA <domain name>",
	Short: "Add AAAA record type to a domain",
	Long:  `Add an "AAAA" record that points your domain to an IPv6 address. These records are the same as A records except they use IPv6 addresses.`,
	RunE: func(cmd *cobra.Command, args []string) error {
		if len(args) < 1 {
			return cmd.Usage()
		}
		name, err := cmd.Flags().GetString("name")
		if err != nil {
			return err
		}
		addr, err := cmd.Flags().GetString("address")
		if err != nil {
			return err
		}
		ttl, err := cmd.Flags().GetInt("ttl")
		if err != nil {
			return err
		}

		domain, err := csDNS.GetDomain(args[0])
		if err != nil {
			return err
		}

		_, err = csDNS.CreateRecord(args[0], egoscale.DNSRecord{
			DomainID:   domain.ID,
			TTL:        ttl,
			RecordType: "AAAA",
			Name:       name,
			Content:    addr,
		})
		if err != nil {
			return err
		}
		fmt.Printf("Record %q was created successfully to %q\n", cmd.Name(), args[0])
		return nil
	},
}

func init() {
	dnsAddCmd.AddCommand(dnsAAAACmd)
	dnsAAAACmd.Flags().StringP("name", "n", "", "Leave this blank to create a record for <domain name>, You may use the '*' wildcard here.")
	dnsAAAACmd.Flags().StringP("address", "a", "", "Example: 2001:0db8:85a3:0000:0000:EA75:1337:BEEF")
	dnsAAAACmd.Flags().IntP("ttl", "t", 3600, "The time in seconds to live (refresh rate) of the record.")

	if err := dnsAAAACmd.MarkFlagRequired("address"); err != nil {
		log.Fatal(err)
	}
}

// dnsCAACmd represents the URL command
var dnsCAACmd = &cobra.Command{
	Use:   "CAA <domain name>",
	Short: "Add CAA record type to a domain",
	Long: `A Certification Authority Authorization (CAA) record is used to specify which certificate
authorities (CAs) are allowed to issue certificates for a domain.
<<<<<<< HEAD
=======

What is a flag? <https://tools.ietf.org/html/rfc6844#section-3>
>>>>>>> 8d907551
	`,
	RunE: func(cmd *cobra.Command, args []string) error {
		if len(args) < 1 {
			return cmd.Usage()
		}

		name, err := cmd.Flags().GetString("name")
		if err != nil {
			return err
		}
		flag, err := cmd.Flags().GetUint8("flag")
		if err != nil {
			return err
		}
		tag, err := cmd.Flags().GetStringSlice("tag")
		if err != nil {
			return err
		}
		if len(tag) != 2 {
<<<<<<< HEAD
			return fmt.Errorf("flag error: tag must contain <key><value>")
=======
			return fmt.Errorf("flag error: tag must contain <key>,<value>")
>>>>>>> 8d907551
		}
		ttl, err := cmd.Flags().GetInt("ttl")
		if err != nil {
			return err
		}

		domain, err := csDNS.GetDomain(args[0])
		if err != nil {
			return err
		}

		_, err = csDNS.CreateRecord(args[0], egoscale.DNSRecord{
			DomainID:   domain.ID,
			TTL:        ttl,
			RecordType: "CAA",
			Name:       name,
			Content:    fmt.Sprintf("%d %s %q", flag, tag[0], tag[1]),
		})
		if err != nil {
			return err
		}
		fmt.Printf("Record %q was created successfully to %q\n", cmd.Name(), args[0])
		return nil
	},
}

func init() {
	dnsAddCmd.AddCommand(dnsCAACmd)
	dnsCAACmd.Flags().StringP("name", "n", "", "Leave this blank to create a record for <domain name>, You may use the '*' wildcard here.")
	dnsCAACmd.Flags().Uint8P("flag", "f", 0, "An unsigned integer between 0-255.")
<<<<<<< HEAD
	dnsCAACmd.Flags().StringSliceP("tag", "", []string{}, "CAA tag \"<key>,<value>\", available tags: (issue | issuewild | iodef)")
=======
	dnsCAACmd.Flags().StringSliceP("tag", "", []string{}, `CAA tag "<key>,<value>", available tags: (issue | issuewild | iodef)`)
>>>>>>> 8d907551
	dnsCAACmd.Flags().IntP("ttl", "t", 3600, "The time in seconds to live (refresh rate) of the record.")
}

// ALIASCmd represents the ALIAS command
var dnsALIASCmd = &cobra.Command{
	Use:   "ALIAS <domain name>",
	Short: "Add ALIAS record type to a domain",
	Long: `Add an "ALIAS" record. An ALIAS record is a special record that will
map a domain to another domain transparently. It can be used like a CNAME but
for a name with other records, like the root. When the record is resolved it will
look up the A records for the aliased domain and return those as the records for 
the record name. Note: If you want to redirect to a URL, use a URL record instead.`,
	RunE: func(cmd *cobra.Command, args []string) error {
		if len(args) < 1 {
			return cmd.Usage()
		}
		name, err := cmd.Flags().GetString("name")
		if err != nil {
			return err
		}
		alias, err := cmd.Flags().GetString("alias")
		if err != nil {
			return err
		}
		ttl, err := cmd.Flags().GetInt("ttl")
		if err != nil {
			return err
		}

		domain, err := csDNS.GetDomain(args[0])
		if err != nil {
			return err
		}

		_, err = csDNS.CreateRecord(args[0], egoscale.DNSRecord{
			DomainID:   domain.ID,
			TTL:        ttl,
			RecordType: "ALIAS",
			Name:       name,
			Content:    alias,
		})
		if err != nil {
			return err
		}
		fmt.Printf("Record %q was created successfully to %q\n", cmd.Name(), args[0])
		return nil
	},
}

func init() {
	dnsAddCmd.AddCommand(dnsALIASCmd)
	dnsALIASCmd.Flags().StringP("name", "n", "", "Leave this blank to create a record for <domain name>, You may use the '*' wildcard here.")
	dnsALIASCmd.Flags().StringP("alias", "a", "", "Alias for: Example: some-other-site.com")
	dnsALIASCmd.Flags().IntP("ttl", "t", 3600, "The time in seconds to live (refresh rate) of the record.")

	if err := dnsALIASCmd.MarkFlagRequired("alias"); err != nil {
		log.Fatal(err)
	}
}

// CNAMECmd represents the CNAME command
var dnsCNAMECmd = &cobra.Command{
	Use:   "CNAME <domain name>",
	Short: "Add CNAME record type to a domain",
	Long: `Add a "CNAME" record that aliases a subdomain to another host.
These types of records are used when a server is reached by several names. Only use CNAME records on subdomains.`,
	RunE: func(cmd *cobra.Command, args []string) error {
		if len(args) < 1 {
			return cmd.Usage()
		}
		name, err := cmd.Flags().GetString("name")
		if err != nil {
			return err
		}
		alias, err := cmd.Flags().GetString("alias")
		if err != nil {
			return err
		}
		ttl, err := cmd.Flags().GetInt("ttl")
		if err != nil {
			return err
		}

		domain, err := csDNS.GetDomain(args[0])
		if err != nil {
			return err
		}

		_, err = csDNS.CreateRecord(args[0], egoscale.DNSRecord{
			DomainID:   domain.ID,
			TTL:        ttl,
			RecordType: "CNAME",
			Name:       name,
			Content:    alias,
		})
		if err != nil {
			return err
		}
		fmt.Printf("Record %q was created successfully to %q\n", cmd.Name(), args[0])
		return nil
	},
}

func init() {
	dnsAddCmd.AddCommand(dnsCNAMECmd)
	dnsCNAMECmd.Flags().StringP("name", "n", "", "You may use the * wildcard here.")
	dnsCNAMECmd.Flags().StringP("alias", "a", "", "Alias for: Example: some-other-site.com")
	dnsCNAMECmd.Flags().IntP("ttl", "t", 3600, "The time in seconds to live (refresh rate) of the record.")

	if err := dnsCNAMECmd.MarkFlagRequired("alias"); err != nil {
		log.Fatal(err)
	}
	if err := dnsCNAMECmd.MarkFlagRequired("name"); err != nil {
		log.Fatal(err)
	}
}

// HINFOCmd represents the HINFO command
var dnsHINFOCmd = &cobra.Command{
	Use:   "HINFO <domain name>",
	Short: "Add HINFO record type to a domain",
	Long:  `Add an "HINFO" record is used to describe the CPU and OS of a host.`,
	RunE: func(cmd *cobra.Command, args []string) error {
		if len(args) < 1 {
			return cmd.Usage()

		}
		name, err := cmd.Flags().GetString("name")
		if err != nil {
			return err
		}
		cpu, err := cmd.Flags().GetString("cpu")
		if err != nil {
			return err
		}
		os, err := cmd.Flags().GetString("os")
		if err != nil {
			return err
		}
		ttl, err := cmd.Flags().GetInt("ttl")
		if err != nil {
			return err
		}

		domain, err := csDNS.GetDomain(args[0])
		if err != nil {
			return err
		}

		_, err = csDNS.CreateRecord(args[0], egoscale.DNSRecord{
			DomainID:   domain.ID,
			TTL:        ttl,
			RecordType: "HINFO",
			Name:       name,
			Content:    fmt.Sprintf("%s %s", cpu, os),
		})
		if err != nil {
			return err
		}
		fmt.Printf("Record %q was created successfully to %q\n", cmd.Name(), args[0])
		return nil
	},
}

func init() {
	dnsAddCmd.AddCommand(dnsHINFOCmd)
	dnsHINFOCmd.Flags().StringP("name", "n", "", "Leave this blank to create a record for <domain name>, You may use the '*' wildcard here.")
	dnsHINFOCmd.Flags().StringP("cpu", "c", "", "Example: IBM-PC/AT")
	dnsHINFOCmd.Flags().StringP("os", "o", "", "The operating system of the machine, example: Linux")
	dnsHINFOCmd.Flags().IntP("ttl", "t", 3600, "The time in seconds to live (refresh rate) of the record.")

	if err := dnsHINFOCmd.MarkFlagRequired("cpu"); err != nil {
		log.Fatal(err)
	}
	if err := dnsHINFOCmd.MarkFlagRequired("os"); err != nil {
		log.Fatal(err)
	}
}

// MXCmd represents the MX command
var dnsMXCmd = &cobra.Command{
	Use:   "MX <domain name>",
	Short: "Add MX record type to a domain",
	Long: `Add a mail exchange record that points to a mail server or relay.
These types of records are used to describe which servers handle incoming email.`,
	RunE: func(cmd *cobra.Command, args []string) error {
		if len(args) < 1 {
			return cmd.Usage()

		}
		name, err := cmd.Flags().GetString("name")
		if err != nil {
			return err
		}
		mailSrv, err := cmd.Flags().GetString("mail-server-host")
		if err != nil {
			return err
		}
		priority, err := cmd.Flags().GetInt("priority")
		if err != nil {
			return err
		}
		ttl, err := cmd.Flags().GetInt("ttl")
		if err != nil {
			return err
		}

		domain, err := csDNS.GetDomain(args[0])
		if err != nil {
			return err
		}

		_, err = csDNS.CreateRecord(args[0], egoscale.DNSRecord{
			DomainID:   domain.ID,
			TTL:        ttl,
			RecordType: "MX",
			Name:       name,
			Content:    mailSrv,
			Prio:       priority,
		})
		if err != nil {
			return err
		}
		fmt.Printf("Record %q was created successfully to %q\n", cmd.Name(), args[0])
		return nil
	},
}

func init() {
	dnsAddCmd.AddCommand(dnsMXCmd)
	dnsMXCmd.Flags().StringP("name", "n", "", "Leave this blank to create a record for <domain name>")
	dnsMXCmd.Flags().StringP("mail-server-host", "m", "", "Example: mail-server.example.com")
	dnsMXCmd.Flags().IntP("priority", "p", 0, "Common values are for example 1, 5 or 10")
	dnsMXCmd.Flags().IntP("ttl", "t", 3600, "The time in seconds to live (refresh rate) of the record.")

	if err := dnsMXCmd.MarkFlagRequired("mail-server-host"); err != nil {
		log.Fatal(err)
	}
	if err := dnsMXCmd.MarkFlagRequired("priority"); err != nil {
		log.Fatal(err)
	}
}

// NAPTRCmd represents the NAPTR command
var dnsNAPTRCmd = &cobra.Command{
	Use:   "NAPTR <domain name>",
	Short: "Add NAPTR record type to a domain",
	Long: `Add an "NAPTR" record to provide a means to map a resource that is not in
the domain name syntax to a label that is. More information can be found in RFC 2915.`,
	RunE: func(cmd *cobra.Command, args []string) error {
		if len(args) < 1 {
			return cmd.Usage()

		}
		name, err := cmd.Flags().GetString("name")
		if err != nil {
			return err
		}
		order, err := cmd.Flags().GetInt("order")
		if err != nil {
			return err
		}
		preference, err := cmd.Flags().GetInt("preference")
		if err != nil {
			return err
		}

		flags := ""
		//flags
		s, err := cmd.Flags().GetBool("s")
		if err != nil {
			return err
		}
		a, err := cmd.Flags().GetBool("a")
		if err != nil {
			return err
		}
		u, err := cmd.Flags().GetBool("u")
		if err != nil {
			return err
		}
		p, err := cmd.Flags().GetBool("p")
		if err != nil {
			return err
		}

		if s {
			flags += "s"
		}
		if a {
			flags += "a"
		}
		if u {
			flags += "u"
		}
		if p {
			flags += "p"
		}

		service, err := cmd.Flags().GetString("service")
		if err != nil {
			return err
		}
		regex, err := cmd.Flags().GetString("regex")
		if err != nil {
			return err
		}
		replacement, err := cmd.Flags().GetString("replacement")
		if err != nil {
			return err
		}
		ttl, err := cmd.Flags().GetInt("ttl")
		if err != nil {
			return err
		}

		domain, err := csDNS.GetDomain(args[0])
		if err != nil {
			return err
		}

		_, err = csDNS.CreateRecord(args[0], egoscale.DNSRecord{
			DomainID:   domain.ID,
			TTL:        ttl,
			RecordType: "NAPTR",
			Name:       name,
			Content:    fmt.Sprintf("%d %d %q %q %q %q", order, preference, flags, service, regex, replacement),
		})
		if err != nil {
			return err
		}
		fmt.Printf("Record %q was created successfully to %q\n", cmd.Name(), args[0])
		return nil
	},
}

func init() {
	dnsAddCmd.AddCommand(dnsNAPTRCmd)
	dnsNAPTRCmd.Flags().StringP("name", "n", "", "Leave this blank to create a record for <domain name>, You may use the '*' wildcard here.")
	dnsNAPTRCmd.Flags().IntP("order", "o", 0, "Used to determine the processing order, lowest first.")
	dnsNAPTRCmd.Flags().IntP("preference", "", 0, "Used to give weight to records with the same value in the 'order' field, low to high.")
	dnsNAPTRCmd.Flags().StringP("service", "", "", "Service")
	dnsNAPTRCmd.Flags().StringP("regex", "", "", "The substitution expression.")
	dnsNAPTRCmd.Flags().StringP("replacement", "", "", "The next record to look up, which must be a fully-qualified domain name.")

	//flags
	dnsNAPTRCmd.Flags().BoolP("s", "", false, "Flag indicates the next lookup is for an SRV.")
	dnsNAPTRCmd.Flags().BoolP("a", "", false, "Flag indicates the next lookup is for an A or AAAA record.")
	dnsNAPTRCmd.Flags().BoolP("u", "", false, "Flag indicates the next record is the output of the regular expression as a URI.")
	dnsNAPTRCmd.Flags().BoolP("p", "", false, "Flag indicates that processing should continue in a protocol-specific fashion.")

	dnsNAPTRCmd.Flags().IntP("ttl", "t", 3600, "The time in seconds to live (refresh rate) of the record.")

	if err := dnsNAPTRCmd.MarkFlagRequired("order"); err != nil {
		log.Fatal(err)
	}
	if err := dnsNAPTRCmd.MarkFlagRequired("preference"); err != nil {
		log.Fatal(err)
	}
	if err := dnsNAPTRCmd.MarkFlagRequired("service"); err != nil {
		log.Fatal(err)
	}
	if err := dnsNAPTRCmd.MarkFlagRequired("regex"); err != nil {
		log.Fatal(err)
	}
	if err := dnsNAPTRCmd.MarkFlagRequired("replacement"); err != nil {
		log.Fatal(err)
	}
}

// NSCmd represents the NS command
var dnsNSCmd = &cobra.Command{
	Use:   "NS <domain name>",
	Short: "Add NS record type to a domain",
	Long: `Add an "NS" record the delegates a domain to another name server.
You may only delegate subdomains (for example subdomain.yourdomain.com).`,
	RunE: func(cmd *cobra.Command, args []string) error {
		if len(args) < 1 {
			return cmd.Usage()

		}
		name, err := cmd.Flags().GetString("name")
		if err != nil {
			return err
		}
		mailSrv, err := cmd.Flags().GetString("mail-server-host")
		if err != nil {
			return err
		}
		ttl, err := cmd.Flags().GetInt("ttl")
		if err != nil {
			return err
		}

		domain, err := csDNS.GetDomain(args[0])
		if err != nil {
			return err
		}

		_, err = csDNS.CreateRecord(args[0], egoscale.DNSRecord{
			DomainID:   domain.ID,
			TTL:        ttl,
			RecordType: "NS",
			Name:       name,
			Content:    mailSrv,
		})
		if err != nil {
			return err
		}
		fmt.Printf("Record %q was created successfully to %q\n", cmd.Name(), args[0])
		return nil
	},
}

func init() {
	dnsAddCmd.AddCommand(dnsNSCmd)
	dnsNSCmd.Flags().StringP("name", "n", "", "You may use the * wildcard here.")
	dnsNSCmd.Flags().StringP("name-server", "s", "", "Example: 'ns1.example.com'")
	dnsNSCmd.Flags().IntP("ttl", "t", 3600, "The time in seconds to live (refresh rate) of the record.")
	if err := dnsNSCmd.MarkFlagRequired("name"); err != nil {
		log.Fatal(err)
	}
	if err := dnsNSCmd.MarkFlagRequired("name-server"); err != nil {
		log.Fatal(err)
	}
}

// POOLCmd represents the POOL command
var dnsPOOLCmd = &cobra.Command{
	Use:   "POOL <domain name>",
	Short: "Add POOL record type to a domain",
	Long: `Add a "POOL" record that aliases a subdomain to another host as
part of a pool of available CNAME records. This is a DNSimple custom record type.`,
	RunE: func(cmd *cobra.Command, args []string) error {
		if len(args) < 1 {
			return cmd.Usage()

		}
		name, err := cmd.Flags().GetString("name")
		if err != nil {
			return err
		}
		alias, err := cmd.Flags().GetString("alias")
		if err != nil {
			return err
		}
		ttl, err := cmd.Flags().GetInt("ttl")
		if err != nil {
			return err
		}

		domain, err := csDNS.GetDomain(args[0])
		if err != nil {
			return err
		}

		_, err = csDNS.CreateRecord(args[0], egoscale.DNSRecord{
			DomainID:   domain.ID,
			TTL:        ttl,
			RecordType: "POOL",
			Name:       name,
			Content:    alias,
		})
		if err != nil {
			return err
		}
		fmt.Printf("Record %q was created successfully to %q\n", cmd.Name(), args[0])
		return nil
	},
}

func init() {
	dnsAddCmd.AddCommand(dnsPOOLCmd)
	dnsPOOLCmd.Flags().StringP("name", "n", "", "You may use the * wildcard here.")
	dnsPOOLCmd.Flags().StringP("alias", "a", "", "Alias for: Example: 'some-other-site.com'")
	dnsPOOLCmd.Flags().IntP("ttl", "t", 3600, "The time in seconds to live (refresh rate) of the record.")

	if err := dnsPOOLCmd.MarkFlagRequired("name"); err != nil {
		log.Fatal(err)
	}
	if err := dnsPOOLCmd.MarkFlagRequired("alias"); err != nil {
		log.Fatal(err)
	}
}

// SRVCmd represents the SRV command
var dnsSRVCmd = &cobra.Command{
	Use:   "SRV <domain name>",
	Short: "Add SRV record type to a domain",
	Long:  `Add an "SRV" record to specify the location of servers for a specific service.`,
	RunE: func(cmd *cobra.Command, args []string) error {
		if len(args) < 1 {
			return cmd.Usage()

		}
		name, err := cmd.Flags().GetString("name")
		if err != nil {
			return err
		}

		if name != "" {
			name = fmt.Sprintf(".%s", name)
		}

		symbName, err := cmd.Flags().GetString("symbolic-name")
		if err != nil {
			return err
		}
		protocol, err := cmd.Flags().GetString("protocol")
		if err != nil {
			return err
		}
		prio, err := cmd.Flags().GetInt("priority")
		if err != nil {
			return err
		}
		weight, err := cmd.Flags().GetInt("weight")
		if err != nil {
			return err
		}
		port, err := cmd.Flags().GetString("port")
		if err != nil {
			return err
		}
		target, err := cmd.Flags().GetString("target")
		if err != nil {
			return err
		}
		ttl, err := cmd.Flags().GetInt("ttl")
		if err != nil {
			return err
		}

		domain, err := csDNS.GetDomain(args[0])
		if err != nil {
			return err
		}

		_, err = csDNS.CreateRecord(args[0], egoscale.DNSRecord{
			DomainID:   domain.ID,
			TTL:        ttl,
			RecordType: "SRV",
			Name:       fmt.Sprintf("_%s._%s%s", symbName, protocol, name),
			Content:    fmt.Sprintf("%d %s %s", weight, port, target),
			Prio:       prio,
		})
		if err != nil {
			return err
		}
		fmt.Printf("Record %q was created successfully to %q\n", cmd.Name(), args[0])
		return nil
	},
}

func init() {
	dnsAddCmd.AddCommand(dnsSRVCmd)
	dnsSRVCmd.Flags().StringP("name", "n", "", "Leave this blank to create a record for <domain name>, You may use the '*' wildcard here.")
	dnsSRVCmd.Flags().StringP("symbolic-name", "s", "", "This will be a symbolic name for the service, like 'sip'. It might also be called Service at other DNS providers.")
	dnsSRVCmd.Flags().StringP("protocol", "p", "", "This will usually be 'TCP' or 'UDP'.")
	dnsSRVCmd.Flags().IntP("priority", "", 0, "Priority")
	dnsSRVCmd.Flags().IntP("weight", "w", 0, "A relative weight for 'SRV' records with the same priority.")
	dnsSRVCmd.Flags().StringP("port", "P", "", "The 'TCP' or 'UDP' port on which the service is found.")
	dnsSRVCmd.Flags().StringP("target", "", "", "The canonical hostname of the machine providing the service.")
	dnsSRVCmd.Flags().IntP("ttl", "t", 3600, "The time in seconds to live (refresh rate) of the record.")

	if err := dnsSRVCmd.MarkFlagRequired("symbolic-name"); err != nil {
		log.Fatal(err)
	}
	if err := dnsSRVCmd.MarkFlagRequired("protocol"); err != nil {
		log.Fatal(err)
	}
	if err := dnsSRVCmd.MarkFlagRequired("priority"); err != nil {
		log.Fatal(err)
	}
	if err := dnsSRVCmd.MarkFlagRequired("weight"); err != nil {
		log.Fatal(err)
	}
	if err := dnsSRVCmd.MarkFlagRequired("port"); err != nil {
		log.Fatal(err)
	}
	if err := dnsSRVCmd.MarkFlagRequired("target"); err != nil {
		log.Fatal(err)
	}
}

// SSHFPCmd represents the SSHFP command
var dnsSSHFPCmd = &cobra.Command{
	Use:   "SSHFP <domain name>",
	Short: "Add SSHFP record type to a domain",
	Long:  `Edit an "SSHFP" record to share your SSH fingerprint with others.`,
	RunE: func(cmd *cobra.Command, args []string) error {
		if len(args) < 1 {
			return cmd.Usage()

		}
		name, err := cmd.Flags().GetString("name")
		if err != nil {
			return err
		}
		algo, err := cmd.Flags().GetInt("algorithm")
		if err != nil {
			return err
		}
		fingerIDType, err := cmd.Flags().GetInt("fingerprint-type")
		if err != nil {
			return err
		}
		fingerprint, err := cmd.Flags().GetString("fingerprint")
		if err != nil {
			return err
		}
		ttl, err := cmd.Flags().GetInt("ttl")
		if err != nil {
			return err
		}

		domain, err := csDNS.GetDomain(args[0])
		if err != nil {
			return err
		}

		_, err = csDNS.CreateRecord(args[0], egoscale.DNSRecord{
			DomainID:   domain.ID,
			TTL:        ttl,
			RecordType: "SSHFP",
			Name:       name,
			Content:    fmt.Sprintf("%d %d %s", algo, fingerIDType, fingerprint),
		})
		if err != nil {
			return err
		}
		fmt.Printf("Record %q was created successfully to %q\n", cmd.Name(), args[0])
		return nil
	},
}

func init() {
	dnsAddCmd.AddCommand(dnsSSHFPCmd)
	dnsSSHFPCmd.Flags().StringP("name", "n", "", "Leave this blank to create a record for <domain name>, You may use the '*' wildcard here.")
	dnsSSHFPCmd.Flags().IntP("algorithm", "a", 0, "RSA(1) | DSA(2) | ECDSA(3) | ED25519(4)")
	dnsSSHFPCmd.Flags().IntP("fingerprint-type", "", 0, "SHA1(1) | SHA256(2)")
	dnsSSHFPCmd.Flags().StringP("fingerprint", "f", "", "Fingerprint")
	dnsSSHFPCmd.Flags().IntP("ttl", "t", 3600, "The time in seconds to live (refresh rate) of the record.")

	if err := dnsSSHFPCmd.MarkFlagRequired("algorithm"); err != nil {
		log.Fatal(err)
	}
	if err := dnsSSHFPCmd.MarkFlagRequired("fingerprint-type"); err != nil {
		log.Fatal(err)
	}
}

// TXTCmd represents the TXT command
var dnsTXTCmd = &cobra.Command{
	Use:   "TXT <domain name>",
	Short: "Add TXT record type to a domain",
	Long: `Add a "TXT" record. This is useful for domain records that are not covered by
the standard record types. For example, Google uses this type of record for domain verification.`,
	RunE: func(cmd *cobra.Command, args []string) error {
		if len(args) < 1 {
			return cmd.Usage()

		}
		name, err := cmd.Flags().GetString("name")
		if err != nil {
			return err
		}
		content, err := cmd.Flags().GetString("content")
		if err != nil {
			return err
		}
		ttl, err := cmd.Flags().GetInt("ttl")
		if err != nil {
			return err
		}

		domain, err := csDNS.GetDomain(args[0])
		if err != nil {
			return err
		}

		_, err = csDNS.CreateRecord(args[0], egoscale.DNSRecord{
			DomainID:   domain.ID,
			TTL:        ttl,
			RecordType: "TXT",
			Name:       name,
			Content:    content,
		})
		if err != nil {
			return err
		}
		fmt.Printf("Record %q was created successfully to %q\n", cmd.Name(), args[0])
		return nil
	},
}

func init() {
	dnsAddCmd.AddCommand(dnsTXTCmd)
	dnsTXTCmd.Flags().StringP("name", "n", "", "Leave this blank to create a record for <domain name>, You may use the '*' wildcard here.")
	dnsTXTCmd.Flags().StringP("content", "c", "", "Content record")
	dnsTXTCmd.Flags().IntP("ttl", "t", 3600, "The time in seconds to live (refresh rate) of the record.")

	if err := dnsTXTCmd.MarkFlagRequired("content"); err != nil {
		log.Fatal(err)
	}
}

// URLCmd represents the URL command
var dnsURLCmd = &cobra.Command{
	Use:   "URL <domain name>",
	Short: "Add URL record type to a domain",
	Long: `Add an URL redirection record that points your domain to a URL.
This type of record uses an HTTP redirect to redirect visitors from a domain to a web site.`,
	RunE: func(cmd *cobra.Command, args []string) error {
		if len(args) < 1 {
			return cmd.Usage()
		}
		name, err := cmd.Flags().GetString("name")
		if err != nil {
			return err
		}
		destURL, err := cmd.Flags().GetString("destination-url")
		if err != nil {
			return err
		}
		ttl, err := cmd.Flags().GetInt("ttl")
		if err != nil {
			return err
		}

		domain, err := csDNS.GetDomain(args[0])
		if err != nil {
			return err
		}

		_, err = csDNS.CreateRecord(args[0], egoscale.DNSRecord{
			DomainID:   domain.ID,
			TTL:        ttl,
			RecordType: "URL",
			Name:       name,
			Content:    destURL,
		})
		if err != nil {
			return err
		}
		fmt.Printf("Record %q was created successfully to %q\n", cmd.Name(), args[0])
		return nil
	},
}

func init() {
	dnsAddCmd.AddCommand(dnsURLCmd)
	dnsURLCmd.Flags().StringP("name", "n", "", "Leave this blank to create a record for <domain name>, You may use the '*' wildcard here.")
	dnsURLCmd.Flags().StringP("destination-url", "d", "", "Example: https://www.example.com")
	dnsURLCmd.Flags().IntP("ttl", "t", 3600, "The time in seconds to live (refresh rate) of the record.")

	if err := dnsURLCmd.MarkFlagRequired("destination-url"); err != nil {
		log.Fatal(err)
	}
}<|MERGE_RESOLUTION|>--- conflicted
+++ resolved
@@ -122,11 +122,8 @@
 	Short: "Add CAA record type to a domain",
 	Long: `A Certification Authority Authorization (CAA) record is used to specify which certificate
 authorities (CAs) are allowed to issue certificates for a domain.
-<<<<<<< HEAD
-=======
 
 What is a flag? <https://tools.ietf.org/html/rfc6844#section-3>
->>>>>>> 8d907551
 	`,
 	RunE: func(cmd *cobra.Command, args []string) error {
 		if len(args) < 1 {
@@ -146,11 +143,7 @@
 			return err
 		}
 		if len(tag) != 2 {
-<<<<<<< HEAD
-			return fmt.Errorf("flag error: tag must contain <key><value>")
-=======
 			return fmt.Errorf("flag error: tag must contain <key>,<value>")
->>>>>>> 8d907551
 		}
 		ttl, err := cmd.Flags().GetInt("ttl")
 		if err != nil {
@@ -181,11 +174,7 @@
 	dnsAddCmd.AddCommand(dnsCAACmd)
 	dnsCAACmd.Flags().StringP("name", "n", "", "Leave this blank to create a record for <domain name>, You may use the '*' wildcard here.")
 	dnsCAACmd.Flags().Uint8P("flag", "f", 0, "An unsigned integer between 0-255.")
-<<<<<<< HEAD
-	dnsCAACmd.Flags().StringSliceP("tag", "", []string{}, "CAA tag \"<key>,<value>\", available tags: (issue | issuewild | iodef)")
-=======
 	dnsCAACmd.Flags().StringSliceP("tag", "", []string{}, `CAA tag "<key>,<value>", available tags: (issue | issuewild | iodef)`)
->>>>>>> 8d907551
 	dnsCAACmd.Flags().IntP("ttl", "t", 3600, "The time in seconds to live (refresh rate) of the record.")
 }
 
